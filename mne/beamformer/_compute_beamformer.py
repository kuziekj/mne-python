--- conflicted
+++ resolved
@@ -221,11 +221,7 @@
     # All three entries get the same value from this operation
     Wk[:] = Wk_max[:, np.newaxis]
 
-<<<<<<< HEAD
-    return max_power_ori
-=======
     return Wk, max_power_ori
->>>>>>> f3c31ca4
 
 
 @contextmanager
@@ -330,11 +326,7 @@
         if (inversion == 'matrix' and pick_ori == 'max-power' and
                 weight_norm in ['unit-noise-gain', 'nai']):
             # In this case, take a shortcut to compute the filter
-<<<<<<< HEAD
-            max_power_ori = _normalized_weights(Wk, Gk, Cm_inv_sq, reduce_rank, nn, sk)
-=======
             Wk, max_power_ori = _normalized_weights(Wk, Gk, Cm_inv_sq, reduce_rank, nn, sk)
->>>>>>> f3c31ca4
         else:
             # Compute power at the source
             Ck = np.matmul(Wk, Gk)  # np.dot for each source
@@ -383,7 +375,6 @@
                     # the cov matrix.
                     power = np.matmul(np.matmul(Wk, Cm),
                                       Wk.transpose(0, 2, 1))
-<<<<<<< HEAD
                 assert power.shape == (n_sources, 3, 3)
                 _, u_ = np.linalg.eigh(power.real)
                 max_power_ori = u_[:, :, -1]
@@ -398,14 +389,6 @@
                                keepdims=True)
             else:
                 max_power_ori = None
-=======
-
-                # Determine orientation of max. power
-                Wk, max_power_ori = _pick_max_power_ori(power, Wk, Gk, Cm_inv, nn)
-            else:
-                max_power_ori = None
-
->>>>>>> f3c31ca4
     W = Wk.reshape(n_sources * n_orient, n_channels)
     del Gk, Wk, sk
 
