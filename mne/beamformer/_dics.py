"""Dynamic Imaging of Coherent Sources (DICS)."""

# Authors: Marijn van Vliet <w.m.vanvliet@gmail.com>
#          Britta Westner <britta.wstnr@gmail.com>
#          Susanna Aro <susanna.aro@aalto.fi>
#          Roman Goj <roman.goj@gmail.com>
#
# License: BSD (3-clause)
import numpy as np

from ..io.pick import pick_info
from ..utils import (logger, verbose, warn, _check_one_ch_type,
                     _check_channels_spatial_filter, _check_rank,
                     _check_option, _check_info_inv)
from ..forward import _subject_from_forward
from ..minimum_norm.inverse import combine_xyz, _check_reference
from ..source_estimate import _make_stc, _get_src_type
from ..time_frequency import csd_fourier, csd_multitaper, csd_morlet
from ._compute_beamformer import (_check_proj_match, _prepare_beamformer_input,
                                  _compute_beamformer, _check_src_type,
                                  Beamformer, _compute_power)


@verbose
def make_dics(info, forward, csd, reg=0.05, noise_csd=None, label=None,
              pick_ori=None, rank=None, inversion='single', weight_norm=None,
              normalize_fwd=True, real_filter=False, reduce_rank=False,
              verbose=None):
    """Compute a Dynamic Imaging of Coherent Sources (DICS) spatial filter.

    This is a beamformer filter that can be used to estimate the source power
    at a specific frequency range :footcite:`GrossEtAl2001`. It does this by
    constructing a spatial
    filter for each source point.  The computation of these filters is very
    similar to those of the LCMV beamformer (:func:`make_lcmv`), but instead of
    operating on a covariance matrix, the CSD matrix is used. When applying
    these filters to a CSD matrix (see :func:`apply_dics_csd`), the source
    power can be estimated for each source point.

    Parameters
    ----------
    info : instance of Info
        Measurement info, e.g. ``epochs.info``.
    forward : instance of Forward
        Forward operator.
    csd : instance of CrossSpectralDensity
        The data cross-spectral density (CSD) matrices. A source estimate is
        performed for each frequency or frequency-bin defined in the CSD
        object.
    reg : float
        The regularization to apply to the cross-spectral density before
        computing the inverse.
    noise_csd : instance of CrossSpectralDensity | None
        Noise cross-spectral density (CSD) matrices. If provided, whitening
        will be done. The noise CSDs need to have been computed for the same
        frequencies as the data CSDs. Providing noise CSDs is mandatory if you
        mix sensor types, e.g. gradiometers with magnetometers or EEG with
        MEG.

        .. versionadded:: 0.20
    label : Label | None
        Restricts the solution to a given label.
    pick_ori : None | 'normal' | 'max-power'
        The source orientation to compute the filter for:

            ``None`` :
                orientations are pooled (Default)
            'normal' :
                filters are computed for the orientation tangential to the
                cortical surface
            'max-power' :
                filters are computer for the orientation that maximizes
                spectral power.

    rank : None | int | 'full'
        This controls the effective rank of the covariance matrix when
        computing the inverse. The rank can be set explicitly by specifying an
        integer value. If ``None``, the rank will be automatically estimated.
        Since applying regularization will always make the covariance matrix
        full rank, the rank is estimated before regularization in this case. If
        'full', the rank will be estimated after regularization and hence
        will mean using the full rank, unless ``reg=0`` is used.
        The default is None.

        .. versionadded:: 0.17
    inversion : 'single' | 'matrix'
        This determines how the beamformer deals with source spaces in "free"
        orientation. Such source spaces define three orthogonal dipoles at each
        source point. When ``inversion='single'``, each dipole is considered
        as an individual source and the corresponding spatial filter is
        computed for each dipole separately. When ``inversion='matrix'``, all
        three dipoles at a source vertex are considered as a group and the
        spatial filters are computed jointly using a matrix inversion. While
        ``inversion='single'`` is more stable, ``inversion='matrix'`` is more
        precise. See section 5 of :footcite:`vanVlietEtAl2018`.  Defaults to
        'single'.
    weight_norm : 'unit-noise-gain' | 'nai' | None
        If 'unit-noise-gain', the unit-noise gain minimum variance beamformer
        will be computed (Borgiotti-Kaplan beamformer)
        :footcite:`SekiharaNagarajan2008`. If 'nai', the Neural Activity Index
        :footcite:`VanVeenEtAl1997` will be computed.
        Defaults to ``None``, in which case no normalization is performed.
    normalize_fwd : bool
        Whether to normalize the forward solution. Defaults to ``True``. Note
        that this normalization is not required when weight normalization
        (``weight_norm``) is used.
    real_filter : bool
        If ``True``, take only the real part of the cross-spectral-density
        matrices to compute real filters. Defaults to ``False``.
    reduce_rank : bool
        If ``True``, the rank of the forward operator will be reduced by 1 for
        each spatial location, prior to inversion. This may be necessary when
        you use a single sphere model for MEG and ``mode='vertex'``.
        Defaults to ``False``.

        .. versionchanged:: 0.20
           Support for reducing rank in all modes (previously only supported
           ``pick='max_power'`` with weight normalization).
    %(verbose)s

    Returns
    -------
    filters : instance of Beamformer
        Dictionary containing filter weights from DICS beamformer.
        Contains the following keys:

            'weights' : ndarray, shape (n_frequencies, n_weights)
                For each frequency, the filter weights of the beamformer.
            'csd' : instance of CrossSpectralDensity
                The data cross-spectral density matrices used to compute the
                beamformer.
            'ch_names' : list of str
                Channels used to compute the beamformer.
            'proj' : ndarray, shape (n_channels, n_channels)
                Projections used to compute the beamformer.
            'vertices' : list of ndarray
                Vertices for which the filter weights were computed.
            'inversion' : 'single' | 'matrix'
                Whether the spatial filters were computed for each dipole
                separately or jointly for all dipoles at each vertex using a
                matrix inversion.
            'weight_norm' : None | 'unit-noise-gain'
                The normalization of the weights.
            'normalize_fwd' : bool
                Whether the forward solution was normalized
            'n_orient' : int
                Number of source orientations defined in the forward model.
            'subject' : str
                The subject ID.
            'src_type' : str
                Type of source space.

    See Also
    --------
    apply_dics_csd, tf_dics

    Notes
    -----
    The original reference is :footcite:`GrossEtAl2001`. See
    :footcite:`vanVlietEtAl2018` for a tutorial style paper on the topic.

    The DICS beamformer is very similar to the LCMV (:func:`make_lcmv`)
    beamformer and many of the parameters are shared. However,
    :func:`make_dics` and :func:`make_lcmv` currently have different defaults
    for these parameters, which were settled on separately through extensive
    practical use case testing (but not necessarily exhaustive parameter space
    searching), and it remains to be seen how functionally interchangeable they
    could be.

    The default setting reproduce the DICS beamformer as described in
    :footcite:`vanVlietEtAl2018`::

        inversion='single', weight_norm=None, normalize_fwd=True

    To use the :func:`make_lcmv` defaults, use::

        inversion='matrix', weight_norm='unit-gain', normalize_fwd=False

    For more information about ``real_filter``, see the
    supplemental information from :footcite:`HippEtAl2011`.

    References
    ----------
    .. footbibliography::
    """  # noqa: E501
    rank = _check_rank(rank)
    _check_option('pick_ori', pick_ori, [None, 'normal', 'max-power'])
    _check_option('inversion', inversion, ['single', 'matrix'])
    _check_option('weight_norm', weight_norm, ['unit-noise-gain', 'nai', None])

<<<<<<< HEAD
    picks = _check_info_inv(info, forward)
    info = pick_info(info, picks)

    # Leadfield rank and optional rank reduction
    # (to deal with problems with complex eigenvalues within the computation
    # of the optimal orientation when using pinv if the leadfield was only
    # rank 2 (e.g., with the spherical headmodel of the phantom data),
    # see gh-4568 and gh-4628.
    if reduce_rank and not (pick_ori == 'max-power' and inversion == 'matrix'):
        raise NotImplementedError(
            'The computation of spatial filters with rank reduction using '
            'reduce_rank=True is only implemented with pick_ori=="max-power" '
            'and inversion="matrix".'
        )

=======
>>>>>>> 6d709198
    frequencies = [np.mean(freq_bin) for freq_bin in csd.frequencies]
    n_freqs = len(frequencies)
    n_orient = forward['sol']['ncol'] // forward['nsource']

    # Determine how to normalize the leadfield
    if normalize_fwd:
        if inversion == 'single':
            combine_xyz = False
        else:
            combine_xyz = 'fro'
        exp = 1.  # turn on depth weighting with exponent 1
    else:
        exp = None  # turn off depth weighting entirely
        combine_xyz = False

    #_check_one_ch_type('dics', info, forward, csd, noise_csd)

    # pick info, get gain matrix, etc.
    subject = _subject_from_forward(forward)
    ch_names = list(info['ch_names'])

    csd_picks = [csd.ch_names.index(ch) for ch in ch_names]

    if noise_csd is not None:
        if len(noise_csd.frequencies) > 1:
            noise_csd = noise_csd.mean()
        noise_csd = noise_csd.get_data(as_cov=True)
        if real_filter:
            noise_csd['data'] = noise_csd['data'].real

    _, _, proj, vertices, G, whitener, nn, orient_std = \
        _prepare_beamformer_input(
            info, forward, label, pick_ori, noise_cov=noise_csd, rank=rank,
            pca=False, combine_xyz=combine_xyz, exp=exp)

    logger.info('Computing DICS spatial filters...')
    Ws = []
    whiteners = []
    for i, freq in enumerate(frequencies):
        if n_freqs > 1:
            logger.info('    computing DICS spatial filter at %sHz (%d/%d)' %
                        (freq, i + 1, n_freqs))

        Cm = csd.get_data(index=i)
        if real_filter:
            Cm = Cm.real

        # Ensure the CSD is in the same order as the leadfield
        Cm = Cm[csd_picks, :][:, csd_picks]

        # Whiten the CSD
        Cm = np.dot(whitener, np.dot(Cm, whitener.conj().T))

        # compute spatial filter
        W = _compute_beamformer(G, Cm, reg, n_orient, weight_norm, pick_ori,
                                reduce_rank, rank=rank, inversion=inversion,
                                nn=nn, orient_std=orient_std)
        Ws.append(W)
        whiteners.append(whitener)

    Ws = np.array(Ws)
    whiteners = np.array(whiteners)

    src_type = _get_src_type(forward['src'], vertices)
    filters = Beamformer(
        kind='DICS', weights=Ws, csd=csd, ch_names=ch_names, proj=proj,
        vertices=vertices, subject=subject, pick_ori=pick_ori,
        inversion=inversion, weight_norm=weight_norm,
        normalize_fwd=bool(normalize_fwd), src_type=src_type,
        n_orient=n_orient if pick_ori is None else 1, whiteners=whiteners)

    return filters


def _apply_dics(data, filters, info, tmin):
    """Apply DICS spatial filter to data for source reconstruction."""
    if isinstance(data, np.ndarray) and data.ndim == 2:
        data = [data]
        one_epoch = True
    else:
        one_epoch = False

    Ws = filters['weights']
    one_freq = len(Ws) == 1

    subject = filters['subject']
    # compatibility with 0.16, add src_type as None if not present:
    filters, warn_text = _check_src_type(filters)

    for i, M in enumerate(data):
        if not one_epoch:
            logger.info("Processing epoch : %d" % (i + 1))

        # Apply SSPs
        if info['projs']:
            _check_proj_match(info, filters)
            M = np.dot(filters['proj'], M)

        stcs = []
        for W in Ws:
            # project to source space using beamformer weights
            sol = np.dot(W, M)

            if filters['n_orient'] > 1:
                logger.info('combining the current components...')
                sol = combine_xyz(sol)

            tstep = 1.0 / info['sfreq']

            stcs.append(_make_stc(sol, vertices=filters['vertices'],
                                  src_type=filters['src_type'], tmin=tmin,
                                  tstep=tstep, subject=subject,
                                  warn_text=warn_text))
        if one_freq:
            yield stcs[0]
        else:
            yield stcs

    logger.info('[done]')


@verbose
def apply_dics(evoked, filters, verbose=None):
    """Apply Dynamic Imaging of Coherent Sources (DICS) beamformer weights.

    Apply Dynamic Imaging of Coherent Sources (DICS) beamformer weights
    on evoked data.

    .. warning:: The result of this function is meant as an intermediate step
                 for further processing (such as computing connectivity). If
                 you are interested in estimating source time courses, use an
                 LCMV beamformer (:func:`make_lcmv`, :func:`apply_lcmv`)
                 instead. If you are interested in estimating spectral power at
                 the source level, use :func:`apply_dics_csd`.
    .. warning:: This implementation has not been heavily tested so please
                 report any issues or suggestions.

    Parameters
    ----------
    evoked : Evoked
        Evoked data to apply the DICS beamformer weights to.
    filters : instance of Beamformer
        DICS spatial filter (beamformer weights)
        Filter weights returned from :func:`make_dics`.
    %(verbose)s

    Returns
    -------
    stc : SourceEstimate | VolSourceEstimate | list
        Source time courses. If the DICS beamformer has been computed for more
        than one frequency, a list is returned containing for each frequency
        the corresponding time courses.

    See Also
    --------
    apply_dics_epochs
    apply_dics_csd
    """  # noqa: E501
    _check_reference(evoked)

    info = evoked.info
    data = evoked.data
    tmin = evoked.times[0]

    sel = _check_channels_spatial_filter(evoked.ch_names, filters)
    data = data[sel]

    stc = _apply_dics(data=data, filters=filters, info=info, tmin=tmin)

    return next(stc)


@verbose
def apply_dics_epochs(epochs, filters, return_generator=False, verbose=None):
    """Apply Dynamic Imaging of Coherent Sources (DICS) beamformer weights.

    Apply Dynamic Imaging of Coherent Sources (DICS) beamformer weights
    on single trial data.

    .. warning:: The result of this function is meant as an intermediate step
                 for further processing (such as computing connectivity). If
                 you are interested in estimating source time courses, use an
                 LCMV beamformer (:func:`make_lcmv`, :func:`apply_lcmv`)
                 instead. If you are interested in estimating spectral power at
                 the source level, use :func:`apply_dics_csd`.
    .. warning:: This implementation has not been heavily tested so please
                 report any issue or suggestions.

    Parameters
    ----------
    epochs : Epochs
        Single trial epochs.
    filters : instance of Beamformer
        DICS spatial filter (beamformer weights)
        Filter weights returned from :func:`make_dics`. The DICS filters must
        have been computed for a single frequency only.
    return_generator : bool
        Return a generator object instead of a list. This allows iterating
        over the stcs without having to keep them all in memory.
    %(verbose)s

    Returns
    -------
    stc: list | generator of (SourceEstimate | VolSourceEstimate)
        The source estimates for all epochs.

    See Also
    --------
    apply_dics
    apply_dics_csd
    """
    _check_reference(epochs)

    if len(filters['weights']) > 1:
        raise ValueError(
            'This function only works on DICS beamformer weights that have '
            'been computed for a single frequency. When calling make_dics(), '
            'make sure to use a CSD object with only a single frequency (or '
            'frequency-bin) defined.'
        )

    info = epochs.info
    tmin = epochs.times[0]

    sel = _check_channels_spatial_filter(epochs.ch_names, filters)
    data = epochs.get_data()[:, sel, :]

    stcs = _apply_dics(data=data, filters=filters, info=info, tmin=tmin)

    if not return_generator:
        stcs = list(stcs)

    return stcs


@verbose
def apply_dics_csd(csd, filters, verbose=None):
    """Apply Dynamic Imaging of Coherent Sources (DICS) beamformer weights.

    Apply a previously computed DICS beamformer to a cross-spectral density
    (CSD) object to estimate source power in time and frequency windows
    specified in the CSD object :footcite:`GrossEtAl2001`.

    Parameters
    ----------
    csd : instance of CrossSpectralDensity
        The data cross-spectral density (CSD) matrices. A source estimate is
        performed for each frequency or frequency-bin defined in the CSD
        object.
    filters : instance of Beamformer
        DICS spatial filter (beamformer weights)
        Filter weights returned from `make_dics`.
    %(verbose)s

    Returns
    -------
    stc : SourceEstimate
        Source power with frequency instead of time.
    frequencies : list of float
        The frequencies for which the source power has been computed. If the
        data CSD object defines frequency-bins instead of exact frequencies,
        the mean of each bin is returned.

    References
    ----------
    .. footbibliography::
    """  # noqa: E501
    ch_names = filters['ch_names']
    vertices = filters['vertices']
    n_orient = filters['n_orient']
    subject = filters['subject']
    n_sources = np.sum([len(v) for v in vertices])

    # If CSD is summed over multiple frequencies, take the average frequency
    frequencies = [np.mean(dfreq) for dfreq in csd.frequencies]
    n_freqs = len(frequencies)

    source_power = np.zeros((n_sources, len(csd.frequencies)))

    # Ensure the CSD is in the same order as the weights
    csd_picks = [csd.ch_names.index(ch) for ch in ch_names]

    logger.info('Computing DICS source power...')
    for i, freq in enumerate(frequencies):
        if n_freqs > 1:
            logger.info('    applying DICS spatial filter at %sHz (%d/%d)' %
                        (freq, i + 1, n_freqs))

        Cm = csd.get_data(index=i)
        Cm = Cm[csd_picks, :][:, csd_picks]
        W = filters['weights'][i]

        # Whiten the CSD
        whitener = filters['whiteners'][i]
        Cm = np.dot(whitener, np.dot(Cm, whitener.conj().T))

        source_power[:, i] = _compute_power(Cm, W, n_orient)

    logger.info('[done]')

    # compatibility with 0.16, add src_type as None if not present:
    filters, warn_text = _check_src_type(filters)

    return (_make_stc(source_power, vertices=vertices,
                      src_type=filters['src_type'], tmin=0., tstep=1.,
                      subject=subject, warn_text=warn_text),
            frequencies)


@verbose
def tf_dics(epochs, forward, noise_csds, tmin, tmax, tstep, win_lengths,
            subtract_evoked=False, mode='fourier', freq_bins=None,
            frequencies=None, n_ffts=None, mt_bandwidths=None,
            mt_adaptive=False, mt_low_bias=True, cwt_n_cycles=7, decim=1,
            reg=0.05, label=None, pick_ori=None, rank=None, inversion='single',
            weight_norm=None, normalize_fwd=True, real_filter=False,
            reduce_rank=False, verbose=None):
    """5D time-frequency beamforming based on DICS.

    Calculate source power in time-frequency windows using a spatial filter
    based on the Dynamic Imaging of Coherent Sources (DICS) beamforming
    approach :footcite:`DalalEtAl2008`. For each time window and frequency bin
    combination, cross-spectral density (CSD) is computed and used to create a
    DICS beamformer spatial filter.

    Parameters
    ----------
    epochs : Epochs
        Single trial epochs.
    forward : dict
        Forward operator.
    noise_csds : list of instances of CrossSpectralDensity | None
        Noise cross-spectral density for each frequency bin. If these are
        specified, the DICS filters will be applied to both the signal and
        noise CSDs. The source power estimates for each frequency bin will be
        scaled by the estimated noise power (signal / noise).
        Specifying ``None`` will disable performing noise normalization.
    tmin : float
        Minimum time instant to consider.
    tmax : float
        Maximum time instant to consider.
    tstep : float
        Spacing between consecutive time windows, should be smaller than or
        equal to the shortest time window length.
    win_lengths : list of float
        Time window lengths in seconds. One time window length should be
        provided for each frequency bin.
    subtract_evoked : bool
        If True, subtract the averaged evoked response prior to computing the
        tf source grid. Defaults to False.
    mode : 'fourier' | 'multitaper' | 'cwt_morlet'
        Spectrum estimation mode. Defaults to 'fourier'.
    freq_bins : list of tuple of float
        Start and end point of frequency bins of interest.
        Only used in 'multitaper' or 'fourier' mode. For 'cwt_morlet' mode, use
        the ``frequencies`` parameter instead.
    frequencies : list of float | list of list of float
        The frequencies to compute the source power for. If you want to compute
        the average power for multiple frequency bins, specify a list of
        lists: each list containing the frequencies for the corresponding bin.
        Only used in 'cwt_morlet' mode. In other modes, use the ``freq_bins``
        parameter instead.
    n_ffts : list | None
        Length of the FFT for each frequency bin. If ``None`` (the default),
        the exact number of samples between ``tmin`` and ``tmax`` will be used.
        Only used in 'multitaper' or 'fourier' mode.
    mt_bandwidths : list of float
        The bandwidths of the multitaper windowing function in Hz. Only used in
        'multitaper' mode. One value should be provided for each frequency bin.
        Defaults to None.
    mt_adaptive : bool
        Use adaptive weights to combine the tapered spectra into CSD. Only used
        in 'multitaper' mode. Defaults to False.
    mt_low_bias : bool
        Only use tapers with more than 90%% spectral concentration within
        bandwidth. Only used in 'multitaper' mode. Defaults to True.
    cwt_n_cycles : float | list of float | None
        Number of cycles to use when constructing Morlet wavelets. Fixed number
        or one per frequency. Defaults to 7.
        Only used in 'cwt_morlet' mode.
    decim : int | slice
        To reduce memory usage, decimation factor during time-frequency
        decomposition. Defaults to 1 (no decimation).
        Only used in 'cwt_morlet' mode.

        If `int`, uses tfr[..., ::decim].
        If `slice`, uses tfr[..., decim].
    reg : float
        Regularization to use for the DICS beamformer computation.
        Defaults to 0.05.
    label : Label | None
        Restricts the solution to a given label. Defaults to None.
    pick_ori : None | 'normal' | 'max-power'
        The source orientation to estimate source power for:

            ``None`` :
                orientations are pooled. (Default)
            'normal' :
                filters are computed for the orientation tangential to the
                cortical surface
            'max-power' :
                filters are computer for the orientation that maximizes
                spectral power.

        Defaults to ``None``.

    rank : None | int | 'full'
        This controls the effective rank of the covariance matrix when
        computing the inverse. The rank can be set explicitly by specifying an
        integer value. If ``None``, the rank will be automatically estimated.
        Since applying regularization will always make the covariance matrix
        full rank, the rank is estimated before regularization in this case. If
        'full', the rank will be estimated after regularization and hence
        will mean using the full rank, unless ``reg=0`` is used.
        The default is None.

        .. versionadded:: 0.17
    inversion : 'single' | 'matrix'
        This determines how the beamformer deals with source spaces in "free"
        orientation. Such source spaces define three orthogonal dipoles at each
        source point. When ``inversion='single'``, each dipole is considered
        as an individual source and the corresponding spatial filter is
        computed for each dipole separately. When ``inversion='matrix'``, all
        three dipoles at a source vertex are considered as a group and the
        spatial filters are computed jointly using a matrix inversion. While
        ``inversion='single'`` is more stable, ``inversion='matrix'`` is more
        precise. See Notes of :func:`make_dics`.  Defaults to 'single'.
    weight_norm : None | 'unit-noise-gain'
        How to normalize the beamformer weights. None means no normalization is
        performed.  If 'unit-noise-gain', the unit-noise gain minimum variance
        beamformer will be computed (Borgiotti-Kaplan beamformer)
        :footcite:`SekiharaNagarajan2008`. Defaults to ``None``.
    normalize_fwd : bool
        Whether to normalize the forward solution. Defaults to ``True``. Note
        that this normalization is not required when weight normalization
        (``weight_norm``) is used.
    real_filter : bool
        If ``True``, take only the real part of the cross-spectral-density
        matrices to compute real filters. Defaults to ``False``.
    reduce_rank : bool
        If ``True``, the rank of the forward operator will be reduced by 1 for
        each spatial location, prior to inversion. This may be necessary when
        you use a single sphere model for MEG and ``mode='vertex'``.
        Defaults to ``False``.
    %(verbose)s

    Returns
    -------
    stcs : list of SourceEstimate | VolSourceEstimate
        Source power at each time window. One SourceEstimate object is returned
        for each frequency bin.

    Notes
    -----
    Dalal et al. :footcite:`DalalEtAl2008` used a synthetic aperture
    magnetometry beamformer (SAM) in each time-frequency window instead of
    DICS.

    An alternative to using noise CSDs is to normalize the forward solution
    (``normalize_fwd``) or the beamformer weights (``weight_norm``). In
    this case, ``noise_csds`` may be set to ``None``.

    References
    ----------
    .. footbibliography::
    """
    _check_reference(epochs)
    rank = _check_rank(rank)

    if mode == 'cwt_morlet' and frequencies is None:
        raise ValueError('In "cwt_morlet" mode, the "frequencies" parameter '
                         'should be used.')
    elif mode != 'cwt_morlet' and freq_bins is None:
        raise ValueError('In "%s" mode, the "freq_bins" parameter should be '
                         'used.' % mode)

    if frequencies is not None:
        # Make sure frequencies are always in the form of a list of lists
        frequencies = [np.atleast_1d(f) for f in frequencies]
        n_freq_bins = len(frequencies)
    else:
        n_freq_bins = len(freq_bins)

    if len(win_lengths) != n_freq_bins:
        raise ValueError('One time window length expected per frequency bin')
    if any(win_length < tstep for win_length in win_lengths):
        raise ValueError('Time step should not be larger than any of the '
                         'window lengths')

    if noise_csds is not None and len(noise_csds) != n_freq_bins:
        raise ValueError('One noise CSD object expected per frequency bin')

    if n_ffts is not None and len(n_ffts) != n_freq_bins:
        raise ValueError('When specifying number of FFT samples, one value '
                         'must be provided per frequency bin')
    if mt_bandwidths is not None and len(mt_bandwidths) != n_freq_bins:
        raise ValueError('When using multitaper mode and specifying '
                         'multitaper transform bandwidth, one value must be '
                         'provided per frequency bin')

    # Multiplying by 1e3 to avoid numerical issues, e.g. 0.3 // 0.05 == 5
    n_time_steps = int(((tmax - tmin) * 1e3) // (tstep * 1e3))

    # Subtract evoked response
    if subtract_evoked:
        epochs = epochs.copy().subtract_evoked()

    sol_final = []

    # Compute source power for each frequency bin
    for i_freq in range(n_freq_bins):
        win_length = win_lengths[i_freq]
        n_overlap = int((win_length * 1e3) // (tstep * 1e3))

        # Scale noise CSD to allow data and noise CSDs to have different length
        if noise_csds is not None:
            noise_csd = noise_csds[i_freq].copy()
            noise_csd._data /= noise_csd.n_fft

        if mode == 'cwt_morlet':
            freq_bin = frequencies[i_freq]
            fmin = np.min(freq_bin)
            fmax = np.max(freq_bin)
        else:
            fmin, fmax = freq_bins[i_freq]
            if n_ffts is None:
                n_fft = None
            else:
                n_fft = n_ffts[i_freq]
            if mt_bandwidths is None:
                mt_bandwidth = None
            else:
                mt_bandwidth = mt_bandwidths[i_freq]

        sol_single = []
        sol_overlap = []
        for i_time in range(n_time_steps):
            win_tmin = tmin + i_time * tstep
            win_tmax = win_tmin + win_length

            # If in the last step the last time point was not covered in
            # previous steps and will not be covered now, a solution needs to
            # be calculated for an additional time window
            if (i_time == n_time_steps - 1 and
                    win_tmax - tstep < tmax and
                    win_tmax >= tmax + (epochs.times[-1] - epochs.times[-2])):
                warn('Adding a time window to cover last time points')
                win_tmin = tmax - win_length
                win_tmax = tmax

            if win_tmax < tmax + (epochs.times[-1] - epochs.times[-2]):
                # Counteracts unsafe floating point arithmetic ensuring all
                # relevant samples will be taken into account when selecting
                # data in time windows
                logger.info(
                    'Computing time-frequency DICS beamformer for time '
                    'window %d to %d ms, in frequency range %d to %d Hz' %
                    (win_tmin * 1e3, win_tmax * 1e3, fmin, fmax)
                )

                # Calculating data CSD in current time window
                if mode == 'fourier':
                    csd = csd_fourier(
                        epochs, fmin=fmin, fmax=fmax, tmin=win_tmin,
                        tmax=win_tmax, n_fft=n_fft, verbose=False)
                elif mode == 'multitaper':
                    csd = csd_multitaper(
                        epochs, fmin=fmin, fmax=fmax, tmin=win_tmin,
                        tmax=win_tmax, n_fft=n_fft, bandwidth=mt_bandwidth,
                        low_bias=mt_low_bias, verbose=False)
                elif mode == 'cwt_morlet':
                    csd = csd_morlet(
                        epochs, frequencies=freq_bin, tmin=win_tmin,
                        tmax=win_tmax, n_cycles=cwt_n_cycles, decim=decim,
                        verbose=False)
                else:
                    raise ValueError('Invalid mode, choose either '
                                     "'fourier' or 'multitaper'")

                csd = csd.sum()

                # Scale data CSD to allow data and noise CSDs to have different
                # length
                csd._data /= csd.n_fft

                filters = make_dics(epochs.info, forward, csd, reg=reg,
                                    label=label, pick_ori=pick_ori,
                                    rank=rank, inversion=inversion,
                                    weight_norm=weight_norm,
                                    normalize_fwd=normalize_fwd,
                                    reduce_rank=reduce_rank,
                                    real_filter=real_filter, verbose=False)
                stc, _ = apply_dics_csd(csd, filters, verbose=False)

                if noise_csds is not None:
                    # Scale signal power by noise power
                    noise_stc, _ = apply_dics_csd(noise_csd, filters,
                                                  verbose=False)
                    stc /= noise_stc

                sol_single.append(stc.data[:, 0])

            # Average over all time windows that contain the current time
            # point, which is the current time window along with
            # n_overlap - 1 previous ones
            if i_time - n_overlap < 0:
                curr_sol = np.mean(sol_single[0:i_time + 1], axis=0)
            else:
                curr_sol = np.mean(sol_single[i_time - n_overlap + 1:
                                              i_time + 1], axis=0)

            # The final result for the current time point in the current
            # frequency bin
            sol_overlap.append(curr_sol)

        # Gathering solutions for all time points for current frequency bin
        sol_final.append(sol_overlap)

    sol_final = np.array(sol_final)

    # Creating stc objects containing all time points for each frequency bin
    stcs = []
    # compatibility with 0.16, add src_type as None if not present:
    filters, warn_text = _check_src_type(filters)

    for i_freq in range(n_freq_bins):
        stc = _make_stc(sol_final[i_freq, :, :].T, vertices=stc.vertices,
                        src_type=filters['src_type'], tmin=tmin, tstep=tstep,
                        subject=stc.subject, warn_text=warn_text)
        stcs.append(stc)

    return stcs<|MERGE_RESOLUTION|>--- conflicted
+++ resolved
@@ -188,24 +188,6 @@
     _check_option('inversion', inversion, ['single', 'matrix'])
     _check_option('weight_norm', weight_norm, ['unit-noise-gain', 'nai', None])
 
-<<<<<<< HEAD
-    picks = _check_info_inv(info, forward)
-    info = pick_info(info, picks)
-
-    # Leadfield rank and optional rank reduction
-    # (to deal with problems with complex eigenvalues within the computation
-    # of the optimal orientation when using pinv if the leadfield was only
-    # rank 2 (e.g., with the spherical headmodel of the phantom data),
-    # see gh-4568 and gh-4628.
-    if reduce_rank and not (pick_ori == 'max-power' and inversion == 'matrix'):
-        raise NotImplementedError(
-            'The computation of spatial filters with rank reduction using '
-            'reduce_rank=True is only implemented with pick_ori=="max-power" '
-            'and inversion="matrix".'
-        )
-
-=======
->>>>>>> 6d709198
     frequencies = [np.mean(freq_bin) for freq_bin in csd.frequencies]
     n_freqs = len(frequencies)
     n_orient = forward['sol']['ncol'] // forward['nsource']
