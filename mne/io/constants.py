# Authors: Alexandre Gramfort <alexandre.gramfort@inria.fr>
#          Matti Hämäläinen <msh@nmr.mgh.harvard.edu>
#
# License: BSD (3-clause)

from ..utils._bunch import BunchConstNamed

FIFF = BunchConstNamed()

#
# FIFF version number in use
#
FIFF.FIFFC_MAJOR_VERSION = 1
FIFF.FIFFC_MINOR_VERSION = 4
FIFF.FIFFC_VERSION = FIFF.FIFFC_MAJOR_VERSION << 16 | FIFF.FIFFC_MINOR_VERSION

#
# Blocks
#
FIFF.FIFFB_ROOT               = 999
FIFF.FIFFB_MEAS               = 100
FIFF.FIFFB_MEAS_INFO          = 101
FIFF.FIFFB_RAW_DATA           = 102
FIFF.FIFFB_PROCESSED_DATA     = 103
FIFF.FIFFB_EVOKED             = 104
FIFF.FIFFB_ASPECT             = 105
FIFF.FIFFB_SUBJECT            = 106
FIFF.FIFFB_ISOTRAK            = 107
FIFF.FIFFB_HPI_MEAS           = 108  # HPI measurement
FIFF.FIFFB_HPI_RESULT         = 109  # Result of a HPI fitting procedure
FIFF.FIFFB_HPI_COIL           = 110  # Data acquired from one HPI coil
FIFF.FIFFB_PROJECT            = 111
FIFF.FIFFB_CONTINUOUS_DATA    = 112
FIFF.FIFFB_VOID               = 114
FIFF.FIFFB_EVENTS             = 115
FIFF.FIFFB_INDEX              = 116
FIFF.FIFFB_DACQ_PARS          = 117
FIFF.FIFFB_REF                = 118
FIFF.FIFFB_IAS_RAW_DATA       = 119
FIFF.FIFFB_IAS_ASPECT         = 120
FIFF.FIFFB_HPI_SUBSYSTEM      = 121
# FIFF.FIFFB_PHANTOM_SUBSYSTEM  = 122
# FIFF.FIFFB_STATUS_SUBSYSTEM   = 123
FIFF.FIFFB_DEVICE             = 124
FIFF.FIFFB_HELIUM             = 125
FIFF.FIFFB_CHANNEL_INFO       = 126

FIFF.FIFFB_SPHERE             = 300   # Concentric sphere model related
FIFF.FIFFB_BEM                = 310   # Boundary-element method
FIFF.FIFFB_BEM_SURF           = 311   # Boundary-element method surfaces
FIFF.FIFFB_CONDUCTOR_MODEL    = 312   # One conductor model definition
FIFF.FIFFB_PROJ               = 313
FIFF.FIFFB_PROJ_ITEM          = 314
FIFF.FIFFB_MRI                = 200
FIFF.FIFFB_MRI_SET            = 201
FIFF.FIFFB_MRI_SLICE          = 202
FIFF.FIFFB_MRI_SCENERY        = 203     # These are for writing unrelated 'slices'
FIFF.FIFFB_MRI_SCENE          = 204     # Which are actually 3D scenes...
FIFF.FIFFB_MRI_SEG            = 205     # MRI segmentation data
FIFF.FIFFB_MRI_SEG_REGION     = 206     # One MRI segmentation region
FIFF.FIFFB_PROCESSING_HISTORY = 900
FIFF.FIFFB_PROCESSING_RECORD  = 901

FIFF.FIFFB_DATA_CORRECTION    = 500
FIFF.FIFFB_CHANNEL_DECOUPLER  = 501
FIFF.FIFFB_SSS_INFO           = 502
FIFF.FIFFB_SSS_CAL            = 503
FIFF.FIFFB_SSS_ST_INFO        = 504
FIFF.FIFFB_SSS_BASES          = 505
FIFF.FIFFB_IAS                = 510
#
# Of general interest
#
FIFF.FIFF_FILE_ID         = 100
FIFF.FIFF_DIR_POINTER     = 101
FIFF.FIFF_BLOCK_ID        = 103
FIFF.FIFF_BLOCK_START     = 104
FIFF.FIFF_BLOCK_END       = 105
FIFF.FIFF_FREE_LIST       = 106
FIFF.FIFF_FREE_BLOCK      = 107
FIFF.FIFF_NOP             = 108
FIFF.FIFF_PARENT_FILE_ID  = 109
FIFF.FIFF_PARENT_BLOCK_ID = 110
FIFF.FIFF_BLOCK_NAME      = 111
FIFF.FIFF_BLOCK_VERSION   = 112
FIFF.FIFF_CREATOR         = 113  # Program that created the file (string)
FIFF.FIFF_MODIFIER        = 114  # Program that modified the file (string)
FIFF.FIFF_REF_ROLE        = 115
FIFF.FIFF_REF_FILE_ID     = 116
FIFF.FIFF_REF_FILE_NUM    = 117
FIFF.FIFF_REF_FILE_NAME   = 118
#
#  Megacq saves the parameters in these tags
#
FIFF.FIFF_DACQ_PARS      = 150
FIFF.FIFF_DACQ_STIM      = 151

FIFF.FIFF_DEVICE_TYPE    = 152
FIFF.FIFF_DEVICE_MODEL   = 153
FIFF.FIFF_DEVICE_SERIAL  = 154
FIFF.FIFF_DEVICE_SITE    = 155

FIFF.FIFF_HE_LEVEL_RAW   = 156
FIFF.FIFF_HELIUM_LEVEL   = 157
FIFF.FIFF_ORIG_FILE_GUID = 158
FIFF.FIFF_UTC_OFFSET     = 159

FIFF.FIFF_NCHAN       = 200
FIFF.FIFF_SFREQ       = 201
FIFF.FIFF_DATA_PACK   = 202
FIFF.FIFF_CH_INFO     = 203
FIFF.FIFF_MEAS_DATE   = 204
FIFF.FIFF_SUBJECT     = 205
FIFF.FIFF_COMMENT     = 206
FIFF.FIFF_NAVE        = 207
FIFF.FIFF_FIRST_SAMPLE = 208          # The first sample of an epoch
FIFF.FIFF_LAST_SAMPLE  = 209          # The last sample of an epoch
FIFF.FIFF_ASPECT_KIND  = 210
FIFF.FIFF_REF_EVENT    = 211
FIFF.FIFF_EXPERIMENTER = 212
FIFF.FIFF_DIG_POINT   = 213
FIFF.FIFF_CH_POS      = 214
FIFF.FIFF_HPI_SLOPES  = 215           # HPI data
FIFF.FIFF_HPI_NCOIL   = 216
FIFF.FIFF_REQ_EVENT   = 217
FIFF.FIFF_REQ_LIMIT   = 218
FIFF.FIFF_LOWPASS     = 219
FIFF.FIFF_BAD_CHS       = 220
FIFF.FIFF_ARTEF_REMOVAL = 221
FIFF.FIFF_COORD_TRANS = 222
FIFF.FIFF_HIGHPASS    = 223
FIFF.FIFF_CH_CALS        = 224     # This will not occur in new files
FIFF.FIFF_HPI_BAD_CHS    = 225    # List of channels considered to be bad in hpi
FIFF.FIFF_HPI_CORR_COEFF = 226    # HPI curve fit correlations
FIFF.FIFF_EVENT_COMMENT  = 227    # Comment about the events used in averaging
FIFF.FIFF_NO_SAMPLES     = 228    # Number of samples in an epoch
FIFF.FIFF_FIRST_TIME     = 229    # Time scale minimum

FIFF.FIFF_SUBAVE_SIZE    = 230    # Size of a subaverage
FIFF.FIFF_SUBAVE_FIRST   = 231    # The first epoch # contained in the subaverage
FIFF.FIFF_NAME           = 233          # Intended to be a short name.
FIFF.FIFF_DESCRIPTION    = FIFF.FIFF_COMMENT # (Textual) Description of an object
FIFF.FIFF_DIG_STRING     = 234          # String of digitized points
FIFF.FIFF_LINE_FREQ      = 235    # Line frequency
FIFF.FIFF_GANTRY_ANGLE   = 282    # Tilt angle of the gantry in degrees.

#
# HPI fitting program tags
#
FIFF.FIFF_HPI_COIL_FREQ          = 236   # HPI coil excitation frequency
FIFF.FIFF_HPI_COIL_MOMENTS       = 240   # Estimated moment vectors for the HPI coil magnetic dipoles
FIFF.FIFF_HPI_FIT_GOODNESS       = 241   # Three floats indicating the goodness of fit
FIFF.FIFF_HPI_FIT_ACCEPT         = 242   # Bitmask indicating acceptance (see below)
FIFF.FIFF_HPI_FIT_GOOD_LIMIT     = 243   # Limit for the goodness-of-fit
FIFF.FIFF_HPI_FIT_DIST_LIMIT     = 244   # Limit for the coil distance difference
FIFF.FIFF_HPI_COIL_NO            = 245   # Coil number listed by HPI measurement
FIFF.FIFF_HPI_COILS_USED         = 246   # List of coils finally used when the transformation was computed
FIFF.FIFF_HPI_DIGITIZATION_ORDER = 247   # Which Isotrak digitization point corresponds to each of the coils energized
#
# Pointers
#
FIFF.FIFFV_NEXT_SEQ    = 0
FIFF.FIFFV_NEXT_NONE   = -1
#
# Channel types
#
FIFF.FIFFV_BIO_CH       = 102
FIFF.FIFFV_MEG_CH       =   1
FIFF.FIFFV_REF_MEG_CH   = 301
FIFF.FIFFV_EEG_CH       =   2
FIFF.FIFFV_MCG_CH       = 201
FIFF.FIFFV_STIM_CH      =   3
FIFF.FIFFV_EOG_CH       = 202
FIFF.FIFFV_EMG_CH       = 302
FIFF.FIFFV_ECG_CH       = 402
FIFF.FIFFV_MISC_CH      = 502
FIFF.FIFFV_RESP_CH      = 602  # Respiration monitoring
FIFF.FIFFV_SEEG_CH      = 802  # stereotactic EEG
FIFF.FIFFV_SYST_CH      = 900  # some system status information (on Triux systems only)
FIFF.FIFFV_ECOG_CH      = 902
FIFF.FIFFV_IAS_CH       = 910  # Internal Active Shielding data (maybe on Triux only)
FIFF.FIFFV_EXCI_CH      = 920  # flux excitation channel used to be a stimulus channel
FIFF.FIFFV_DIPOLE_WAVE  = 1000  # Dipole time curve (xplotter/xfit)
FIFF.FIFFV_GOODNESS_FIT = 1001  # Goodness of fit (xplotter/xfit)
FIFF.FIFFV_FNIRS_CH     = 1100  # Functional near-infrared spectroscopy

#
# Quaternion channels for head position monitoring
#
FIFF.FIFFV_QUAT_0   = 700   # Quaternion param q0 obsolete for unit quaternion
FIFF.FIFFV_QUAT_1   = 701   # Quaternion param q1 rotation
FIFF.FIFFV_QUAT_2   = 702   # Quaternion param q2 rotation
FIFF.FIFFV_QUAT_3   = 703   # Quaternion param q3 rotation
FIFF.FIFFV_QUAT_4   = 704   # Quaternion param q4 translation
FIFF.FIFFV_QUAT_5   = 705   # Quaternion param q5 translation
FIFF.FIFFV_QUAT_6   = 706   # Quaternion param q6 translation
FIFF.FIFFV_HPI_G    = 707   # Goodness-of-fit in continuous hpi
FIFF.FIFFV_HPI_ERR  = 708   # Estimation error in continuous hpi
FIFF.FIFFV_HPI_MOV  = 709   # Estimated head movement speed in continuous hpi
#
# Coordinate frames
#
FIFF.FIFFV_COORD_UNKNOWN        = 0
FIFF.FIFFV_COORD_DEVICE         = 1
FIFF.FIFFV_COORD_ISOTRAK        = 2
FIFF.FIFFV_COORD_HPI            = 3
FIFF.FIFFV_COORD_HEAD           = 4
FIFF.FIFFV_COORD_MRI            = 5
FIFF.FIFFV_COORD_MRI_SLICE      = 6
FIFF.FIFFV_COORD_MRI_DISPLAY    = 7
FIFF.FIFFV_COORD_DICOM_DEVICE   = 8
FIFF.FIFFV_COORD_IMAGING_DEVICE = 9
#
# Needed for raw and evoked-response data
#
FIFF.FIFF_DATA_BUFFER    = 300    # Buffer containing measurement data
FIFF.FIFF_DATA_SKIP      = 301    # Data skip in buffers
FIFF.FIFF_EPOCH          = 302    # Buffer containing one epoch and channel
FIFF.FIFF_DATA_SKIP_SAMP = 303    # Data skip in samples

#
# Info on subject
#
FIFF.FIFF_SUBJ_ID           = 400  # Subject ID
FIFF.FIFF_SUBJ_FIRST_NAME   = 401  # First name of the subject
FIFF.FIFF_SUBJ_MIDDLE_NAME  = 402  # Middle name of the subject
FIFF.FIFF_SUBJ_LAST_NAME    = 403  # Last name of the subject
FIFF.FIFF_SUBJ_BIRTH_DAY    = 404  # Birthday of the subject
FIFF.FIFF_SUBJ_SEX          = 405  # Sex of the subject
FIFF.FIFF_SUBJ_HAND         = 406  # Handedness of the subject
FIFF.FIFF_SUBJ_WEIGHT       = 407  # Weight of the subject in kg
FIFF.FIFF_SUBJ_HEIGHT       = 408  # Height of the subject in m
FIFF.FIFF_SUBJ_COMMENT      = 409  # Comment about the subject
FIFF.FIFF_SUBJ_HIS_ID       = 410  # ID used in the Hospital Information System

FIFF.FIFFV_SUBJ_HAND_RIGHT  = 1    # Righthanded
FIFF.FIFFV_SUBJ_HAND_LEFT   = 2    # Lefthanded
FIFF.FIFFV_SUBJ_HAND_AMBI   = 3    # Ambidextrous

FIFF.FIFFV_SUBJ_SEX_UNKNOWN = 0    # Unknown gender
FIFF.FIFFV_SUBJ_SEX_MALE    = 1    # Male
FIFF.FIFFV_SUBJ_SEX_FEMALE  = 2    # Female

FIFF.FIFF_PROJ_ID           = 500
FIFF.FIFF_PROJ_NAME         = 501
FIFF.FIFF_PROJ_AIM          = 502
FIFF.FIFF_PROJ_PERSONS      = 503
FIFF.FIFF_PROJ_COMMENT      = 504

FIFF.FIFF_EVENT_CHANNELS    = 600  # Event channel numbers
FIFF.FIFF_EVENT_LIST        = 601  # List of events (integers: <sample before after>
FIFF.FIFF_EVENT_CHANNEL     = 602  # Event channel
FIFF.FIFF_EVENT_BITS        = 603  # Event bits array

#
# Tags used in saving SQUID characteristics etc.
#
FIFF.FIFF_SQUID_BIAS        = 701
FIFF.FIFF_SQUID_OFFSET      = 702
FIFF.FIFF_SQUID_GATE        = 703
#
# Aspect values used to save charactersitic curves of SQUIDs. (mjk)
#
FIFF.FIFFV_ASPECT_IFII_LOW  = 1100
FIFF.FIFFV_ASPECT_IFII_HIGH = 1101
FIFF.FIFFV_ASPECT_GATE      = 1102

#
# Values for file references
#
FIFF.FIFFV_ROLE_PREV_FILE = 1
FIFF.FIFFV_ROLE_NEXT_FILE = 2

#
# References
#
FIFF.FIFF_REF_PATH           = 1101

#
# Different aspects of data
#
FIFF.FIFFV_ASPECT_AVERAGE       = 100  # Normal average of epochs
FIFF.FIFFV_ASPECT_STD_ERR       = 101  # Std. error of mean
FIFF.FIFFV_ASPECT_SINGLE        = 102  # Single epoch cut out from the continuous data
FIFF.FIFFV_ASPECT_SUBAVERAGE    = 103  # Partial average (subaverage)
FIFF.FIFFV_ASPECT_ALTAVERAGE    = 104  # Alternating subaverage
FIFF.FIFFV_ASPECT_SAMPLE        = 105  # A sample cut out by graph
FIFF.FIFFV_ASPECT_POWER_DENSITY = 106  # Power density spectrum
FIFF.FIFFV_ASPECT_DIPOLE_WAVE   = 200  # Dipole amplitude curve

#
# BEM surface IDs
#
FIFF.FIFFV_BEM_SURF_ID_UNKNOWN    = -1
FIFF.FIFFV_BEM_SURF_ID_NOT_KNOWN  = 0
FIFF.FIFFV_BEM_SURF_ID_BRAIN      = 1
FIFF.FIFFV_BEM_SURF_ID_CSF        = 2
FIFF.FIFFV_BEM_SURF_ID_SKULL      = 3
FIFF.FIFFV_BEM_SURF_ID_HEAD       = 4

FIFF.FIFF_SPHERE_ORIGIN          = 3001
FIFF.FIFF_SPHERE_RADIUS          = 3002

FIFF.FIFF_BEM_SURF_ID           = 3101  # int    surface number
FIFF.FIFF_BEM_SURF_NAME         = 3102  # string surface name
FIFF.FIFF_BEM_SURF_NNODE        = 3103  # int    number of nodes on a surface
FIFF.FIFF_BEM_SURF_NTRI         = 3104  # int     number of triangles on a surface
FIFF.FIFF_BEM_SURF_NODES        = 3105  # float  surface nodes (nnode,3)
FIFF.FIFF_BEM_SURF_TRIANGLES    = 3106  # int    surface triangles (ntri,3)
FIFF.FIFF_BEM_SURF_NORMALS      = 3107  # float  surface node normal unit vectors

FIFF.FIFF_BEM_POT_SOLUTION      = 3110  # float ** The solution matrix
FIFF.FIFF_BEM_APPROX            = 3111  # int    approximation method, see below
FIFF.FIFF_BEM_COORD_FRAME       = 3112  # The coordinate frame of the model
FIFF.FIFF_BEM_SIGMA             = 3113  # Conductivity of a compartment
FIFF.FIFFV_BEM_APPROX_CONST     = 1     # The constant potential approach
FIFF.FIFFV_BEM_APPROX_LINEAR    = 2     # The linear potential approach

#
# More of those defined in MNE
#
FIFF.FIFFV_MNE_SURF_UNKNOWN       = -1
FIFF.FIFFV_MNE_SURF_LEFT_HEMI     = 101
FIFF.FIFFV_MNE_SURF_RIGHT_HEMI    = 102
FIFF.FIFFV_MNE_SURF_MEG_HELMET    = 201               # Use this irrespective of the system
#
#   These relate to the Isotrak data (enum(point))
#
FIFF.FIFFV_POINT_CARDINAL = 1
FIFF.FIFFV_POINT_HPI      = 2
FIFF.FIFFV_POINT_EEG      = 3
FIFF.FIFFV_POINT_ECG      = FIFF.FIFFV_POINT_EEG
FIFF.FIFFV_POINT_EXTRA    = 4
FIFF.FIFFV_POINT_HEAD     = 5  # Point on the surface of the head
#
# Cardinal point types (enum(cardinal_point))
#
FIFF.FIFFV_POINT_LPA = 1
FIFF.FIFFV_POINT_NASION = 2
FIFF.FIFFV_POINT_RPA = 3
FIFF.FIFFV_POINT_INION = 4
#
#   SSP
#
FIFF.FIFF_PROJ_ITEM_KIND         = 3411
FIFF.FIFF_PROJ_ITEM_TIME         = 3412
FIFF.FIFF_PROJ_ITEM_NVEC         = 3414
FIFF.FIFF_PROJ_ITEM_VECTORS      = 3415
FIFF.FIFF_PROJ_ITEM_DEFINITION   = 3416
FIFF.FIFF_PROJ_ITEM_CH_NAME_LIST = 3417
#   XPlotter
FIFF.FIFF_XPLOTTER_LAYOUT        = 3501  # string - "Xplotter layout tag"
#
#   MRIs
#
FIFF.FIFF_MRI_SOURCE_PATH       = FIFF.FIFF_REF_PATH
FIFF.FIFF_MRI_SOURCE_FORMAT     = 2002
FIFF.FIFF_MRI_PIXEL_ENCODING    = 2003
FIFF.FIFF_MRI_PIXEL_DATA_OFFSET = 2004
FIFF.FIFF_MRI_PIXEL_SCALE       = 2005
FIFF.FIFF_MRI_PIXEL_DATA        = 2006
FIFF.FIFF_MRI_PIXEL_OVERLAY_ENCODING = 2007
FIFF.FIFF_MRI_PIXEL_OVERLAY_DATA     = 2008
FIFF.FIFF_MRI_BOUNDING_BOX           = 2009
FIFF.FIFF_MRI_WIDTH             = 2010
FIFF.FIFF_MRI_WIDTH_M           = 2011
FIFF.FIFF_MRI_HEIGHT            = 2012
FIFF.FIFF_MRI_HEIGHT_M          = 2013
FIFF.FIFF_MRI_DEPTH             = 2014
FIFF.FIFF_MRI_DEPTH_M           = 2015
FIFF.FIFF_MRI_THICKNESS         = 2016
FIFF.FIFF_MRI_SCENE_AIM         = 2017
FIFF.FIFF_MRI_ORIG_SOURCE_PATH       = 2020
FIFF.FIFF_MRI_ORIG_SOURCE_FORMAT     = 2021
FIFF.FIFF_MRI_ORIG_PIXEL_ENCODING    = 2022
FIFF.FIFF_MRI_ORIG_PIXEL_DATA_OFFSET = 2023
FIFF.FIFF_MRI_VOXEL_DATA             = 2030
FIFF.FIFF_MRI_VOXEL_ENCODING         = 2031
FIFF.FIFF_MRI_MRILAB_SETUP           = 2100
FIFF.FIFF_MRI_SEG_REGION_ID          = 2200
#
FIFF.FIFFV_MRI_PIXEL_UNKNOWN    = 0
FIFF.FIFFV_MRI_PIXEL_BYTE       = 1
FIFF.FIFFV_MRI_PIXEL_WORD       = 2
FIFF.FIFFV_MRI_PIXEL_SWAP_WORD  = 3
FIFF.FIFFV_MRI_PIXEL_FLOAT      = 4
FIFF.FIFFV_MRI_PIXEL_BYTE_INDEXED_COLOR = 5
FIFF.FIFFV_MRI_PIXEL_BYTE_RGB_COLOR     = 6
FIFF.FIFFV_MRI_PIXEL_BYTE_RLE_RGB_COLOR = 7
FIFF.FIFFV_MRI_PIXEL_BIT_RLE            = 8
#
#   These are the MNE fiff definitions (range 350-390 reserved for MNE)
#
FIFF.FIFFB_MNE                    = 350
FIFF.FIFFB_MNE_SOURCE_SPACE       = 351
FIFF.FIFFB_MNE_FORWARD_SOLUTION   = 352
FIFF.FIFFB_MNE_PARENT_MRI_FILE    = 353
FIFF.FIFFB_MNE_PARENT_MEAS_FILE   = 354
FIFF.FIFFB_MNE_COV                = 355
FIFF.FIFFB_MNE_INVERSE_SOLUTION   = 356
FIFF.FIFFB_MNE_NAMED_MATRIX       = 357
FIFF.FIFFB_MNE_ENV                = 358
FIFF.FIFFB_MNE_BAD_CHANNELS       = 359
FIFF.FIFFB_MNE_VERTEX_MAP         = 360
FIFF.FIFFB_MNE_EVENTS             = 361
FIFF.FIFFB_MNE_MORPH_MAP          = 362
FIFF.FIFFB_MNE_SURFACE_MAP        = 363
FIFF.FIFFB_MNE_SURFACE_MAP_GROUP  = 364

#
# CTF compensation data
#
FIFF.FIFFB_MNE_CTF_COMP           = 370
FIFF.FIFFB_MNE_CTF_COMP_DATA      = 371
FIFF.FIFFB_MNE_DERIVATIONS        = 372

FIFF.FIFFB_MNE_EPOCHS             = 373
FIFF.FIFFB_MNE_ICA                = 374
#
# Fiff tags associated with MNE computations (3500...)
#
#
# 3500... Bookkeeping
#
FIFF.FIFF_MNE_ROW_NAMES              = 3502
FIFF.FIFF_MNE_COL_NAMES              = 3503
FIFF.FIFF_MNE_NROW                   = 3504
FIFF.FIFF_MNE_NCOL                   = 3505
FIFF.FIFF_MNE_COORD_FRAME            = 3506  # Coordinate frame employed. Defaults:
                          #  FIFFB_MNE_SOURCE_SPACE       FIFFV_COORD_MRI
                          #  FIFFB_MNE_FORWARD_SOLUTION   FIFFV_COORD_HEAD
                          #  FIFFB_MNE_INVERSE_SOLUTION   FIFFV_COORD_HEAD
FIFF.FIFF_MNE_CH_NAME_LIST           = 3507
FIFF.FIFF_MNE_FILE_NAME              = 3508  # This removes the collision with fiff_file.h (used to be 3501)
#
# 3510... 3590... Source space or surface
#
FIFF.FIFF_MNE_SOURCE_SPACE_POINTS        = 3510  # The vertices
FIFF.FIFF_MNE_SOURCE_SPACE_NORMALS       = 3511  # The vertex normals
FIFF.FIFF_MNE_SOURCE_SPACE_NPOINTS       = 3512  # How many vertices
FIFF.FIFF_MNE_SOURCE_SPACE_SELECTION     = 3513  # Which are selected to the source space
FIFF.FIFF_MNE_SOURCE_SPACE_NUSE          = 3514  # How many are in use
FIFF.FIFF_MNE_SOURCE_SPACE_NEAREST       = 3515  # Nearest source space vertex for all vertices
FIFF.FIFF_MNE_SOURCE_SPACE_NEAREST_DIST  = 3516  # Distance to the Nearest source space vertex for all vertices
FIFF.FIFF_MNE_SOURCE_SPACE_ID            = 3517  # Identifier
FIFF.FIFF_MNE_SOURCE_SPACE_TYPE          = 3518  # Surface or volume
FIFF.FIFF_MNE_SOURCE_SPACE_VERTICES      = 3519  # List of vertices (zero based)

FIFF.FIFF_MNE_SOURCE_SPACE_VOXEL_DIMS    = 3596  # Voxel space dimensions in a volume source space
FIFF.FIFF_MNE_SOURCE_SPACE_INTERPOLATOR  = 3597  # Matrix to interpolate a volume source space into a mri volume
FIFF.FIFF_MNE_SOURCE_SPACE_MRI_FILE      = 3598  # MRI file used in the interpolation

FIFF.FIFF_MNE_SOURCE_SPACE_NTRI          = 3590  # Number of triangles
FIFF.FIFF_MNE_SOURCE_SPACE_TRIANGLES     = 3591  # The triangulation
FIFF.FIFF_MNE_SOURCE_SPACE_NUSE_TRI      = 3592  # Number of triangles corresponding to the number of vertices in use
FIFF.FIFF_MNE_SOURCE_SPACE_USE_TRIANGLES = 3593  # The triangulation of the used vertices in the source space
FIFF.FIFF_MNE_SOURCE_SPACE_NNEIGHBORS    = 3594  # Number of neighbors for each source space point (used for volume source spaces)
FIFF.FIFF_MNE_SOURCE_SPACE_NEIGHBORS     = 3595  # Neighbors for each source space point (used for volume source spaces)

FIFF.FIFF_MNE_SOURCE_SPACE_DIST          = 3599  # Distances between vertices in use (along the surface)
FIFF.FIFF_MNE_SOURCE_SPACE_DIST_LIMIT    = 3600  # If distance is above this limit (in the volume) it has not been calculated

FIFF.FIFF_MNE_SURFACE_MAP_DATA           = 3610  # Surface map data
FIFF.FIFF_MNE_SURFACE_MAP_KIND           = 3611  # Type of map

#
# 3520... Forward solution
#
FIFF.FIFF_MNE_FORWARD_SOLUTION       = 3520
FIFF.FIFF_MNE_SOURCE_ORIENTATION     = 3521  # Fixed or free
FIFF.FIFF_MNE_INCLUDED_METHODS       = 3522
FIFF.FIFF_MNE_FORWARD_SOLUTION_GRAD  = 3523
#
# 3530... Covariance matrix
#
FIFF.FIFF_MNE_COV_KIND               = 3530  # What kind of a covariance matrix
FIFF.FIFF_MNE_COV_DIM                = 3531  # Matrix dimension
FIFF.FIFF_MNE_COV                    = 3532  # Full matrix in packed representation (lower triangle)
FIFF.FIFF_MNE_COV_DIAG               = 3533  # Diagonal matrix
FIFF.FIFF_MNE_COV_EIGENVALUES        = 3534  # Eigenvalues and eigenvectors of the above
FIFF.FIFF_MNE_COV_EIGENVECTORS       = 3535
FIFF.FIFF_MNE_COV_NFREE              = 3536  # Number of degrees of freedom
FIFF.FIFF_MNE_COV_METHOD             = 3537  # The estimator used
FIFF.FIFF_MNE_COV_SCORE              = 3538  # Negative log-likelihood

#
# 3540... Inverse operator
#
# We store the inverse operator as the eigenleads, eigenfields,
# and weights
#
FIFF.FIFF_MNE_INVERSE_LEADS              = 3540   # The eigenleads
FIFF.FIFF_MNE_INVERSE_LEADS_WEIGHTED     = 3546   # The eigenleads (already weighted with R^0.5)
FIFF.FIFF_MNE_INVERSE_FIELDS             = 3541   # The eigenfields
FIFF.FIFF_MNE_INVERSE_SING               = 3542   # The singular values
FIFF.FIFF_MNE_PRIORS_USED                = 3543   # Which kind of priors have been used for the source covariance matrix
FIFF.FIFF_MNE_INVERSE_FULL               = 3544   # Inverse operator as one matrix
                               # This matrix includes the whitening operator as well
                           # The regularization is applied
FIFF.FIFF_MNE_INVERSE_SOURCE_ORIENTATIONS = 3545  # Contains the orientation of one source per row
                           # The source orientations must be expressed in the coordinate system
                           # given by FIFF_MNE_COORD_FRAME
FIFF.FIFF_MNE_INVERSE_SOURCE_UNIT         = 3547  # Are the sources given in Am or Am/m^2 ?
#
# 3550... Saved environment info
#
FIFF.FIFF_MNE_ENV_WORKING_DIR        = 3550     # Working directory where the file was created
FIFF.FIFF_MNE_ENV_COMMAND_LINE       = 3551     # The command used to create the file
FIFF.FIFF_MNE_EXTERNAL_BIG_ENDIAN    = 3552     # Reference to an external binary file (big-endian) */
FIFF.FIFF_MNE_EXTERNAL_LITTLE_ENDIAN = 3553     # Reference to an external binary file (little-endian) */
#
# 3560... Miscellaneous
#
FIFF.FIFF_MNE_PROJ_ITEM_ACTIVE       = 3560     # Is this projection item active?
FIFF.FIFF_MNE_EVENT_LIST             = 3561     # An event list (for STI101 / STI 014)
FIFF.FIFF_MNE_HEMI                   = 3562     # Hemisphere association for general purposes
FIFF.FIFF_MNE_DATA_SKIP_NOP          = 3563     # A data skip turned off in the raw data
FIFF.FIFF_MNE_ORIG_CH_INFO           = 3564     # Channel information before any changes
FIFF.FIFF_MNE_EVENT_TRIGGER_MASK     = 3565     # Mask applied to the trigger channel values
FIFF.FIFF_MNE_EVENT_COMMENTS         = 3566     # Event comments merged into one long string
FIFF.FIFF_MNE_CUSTOM_REF             = 3567     # Whether a custom reference was applied to the data
FIFF.FIFF_MNE_BASELINE_MIN           = 3568     # Time of baseline beginning
FIFF.FIFF_MNE_BASELINE_MAX           = 3569     # Time of baseline end
#
# 3570... Morphing maps
#
FIFF.FIFF_MNE_MORPH_MAP              = 3570     # Mapping of closest vertices on the sphere
FIFF.FIFF_MNE_MORPH_MAP_FROM         = 3571     # Which subject is this map from
FIFF.FIFF_MNE_MORPH_MAP_TO           = 3572     # Which subject is this map to
#
# 3580... CTF compensation data
#
FIFF.FIFF_MNE_CTF_COMP_KIND         = 3580     # What kind of compensation
FIFF.FIFF_MNE_CTF_COMP_DATA         = 3581     # The compensation data itself
FIFF.FIFF_MNE_CTF_COMP_CALIBRATED   = 3582     # Are the coefficients calibrated?

FIFF.FIFF_MNE_DERIVATION_DATA       = 3585     # Used to store information about EEG and other derivations
#
# 3601... values associated with ICA decomposition
#
FIFF.FIFF_MNE_ICA_INTERFACE_PARAMS  = 3601     # ICA interface parameters
FIFF.FIFF_MNE_ICA_CHANNEL_NAMES     = 3602     # ICA channel names
FIFF.FIFF_MNE_ICA_WHITENER          = 3603     # ICA whitener
FIFF.FIFF_MNE_ICA_PCA_COMPONENTS    = 3604     # PCA components
FIFF.FIFF_MNE_ICA_PCA_EXPLAINED_VAR = 3605     # PCA explained variance
FIFF.FIFF_MNE_ICA_PCA_MEAN          = 3606     # PCA mean
FIFF.FIFF_MNE_ICA_MATRIX            = 3607     # ICA unmixing matrix
FIFF.FIFF_MNE_ICA_BADS              = 3608     # ICA bad sources
FIFF.FIFF_MNE_ICA_MISC_PARAMS       = 3609     # ICA misc params
#
# Miscellaneous
#
FIFF.FIFF_MNE_KIT_SYSTEM_ID         = 3612     # Unique ID assigned to KIT systems
#
# Maxfilter tags
#
FIFF.FIFF_SSS_FRAME                 = 263
FIFF.FIFF_SSS_JOB                   = 264
FIFF.FIFF_SSS_ORIGIN                = 265
FIFF.FIFF_SSS_ORD_IN                = 266
FIFF.FIFF_SSS_ORD_OUT               = 267
FIFF.FIFF_SSS_NMAG                  = 268
FIFF.FIFF_SSS_COMPONENTS            = 269
FIFF.FIFF_SSS_CAL_CHANS             = 270
FIFF.FIFF_SSS_CAL_CORRS             = 271
FIFF.FIFF_SSS_ST_CORR               = 272
FIFF.FIFF_SSS_NFREE                 = 278
FIFF.FIFF_SSS_ST_LENGTH             = 279
FIFF.FIFF_DECOUPLER_MATRIX          = 800
#
# Fiff values associated with MNE computations
#
FIFF.FIFFV_MNE_UNKNOWN_ORI          = 0
FIFF.FIFFV_MNE_FIXED_ORI            = 1
FIFF.FIFFV_MNE_FREE_ORI             = 2

FIFF.FIFFV_MNE_MEG                  = 1
FIFF.FIFFV_MNE_EEG                  = 2
FIFF.FIFFV_MNE_MEG_EEG              = 3

FIFF.FIFFV_MNE_PRIORS_NONE          = 0
FIFF.FIFFV_MNE_PRIORS_DEPTH         = 1
FIFF.FIFFV_MNE_PRIORS_LORETA        = 2
FIFF.FIFFV_MNE_PRIORS_SULCI         = 3

FIFF.FIFFV_MNE_UNKNOWN_COV          = 0
FIFF.FIFFV_MNE_SENSOR_COV           = 1
FIFF.FIFFV_MNE_NOISE_COV            = 1         # This is what it should have been called
FIFF.FIFFV_MNE_SOURCE_COV           = 2
FIFF.FIFFV_MNE_FMRI_PRIOR_COV       = 3
FIFF.FIFFV_MNE_SIGNAL_COV           = 4         # This will be potentially employed in beamformers
FIFF.FIFFV_MNE_DEPTH_PRIOR_COV      = 5         # The depth weighting prior
FIFF.FIFFV_MNE_ORIENT_PRIOR_COV     = 6         # The orientation prior

#
# Output map types
#
FIFF.FIFFV_MNE_MAP_UNKNOWN                   = -1     # Unspecified
FIFF.FIFFV_MNE_MAP_SCALAR_CURRENT            =  1     # Scalar current value
FIFF.FIFFV_MNE_MAP_SCALAR_CURRENT_SIZE       =  2     # Absolute value of the above
FIFF.FIFFV_MNE_MAP_VECTOR_CURRENT            =  3     # Current vector components
FIFF.FIFFV_MNE_MAP_VECTOR_CURRENT_SIZE       =  4     # Vector current size
FIFF.FIFFV_MNE_MAP_T_STAT                    =  5     # Student's t statistic
FIFF.FIFFV_MNE_MAP_F_STAT                    =  6     # F statistic
FIFF.FIFFV_MNE_MAP_F_STAT_SQRT               =  7     # Square root of the F statistic
FIFF.FIFFV_MNE_MAP_CHI2_STAT                 =  8     # (Approximate) chi^2 statistic
FIFF.FIFFV_MNE_MAP_CHI2_STAT_SQRT            =  9     # Square root of the (approximate) chi^2 statistic
FIFF.FIFFV_MNE_MAP_SCALAR_CURRENT_NOISE      = 10     # Current noise approximation (scalar)
FIFF.FIFFV_MNE_MAP_VECTOR_CURRENT_NOISE      = 11     # Current noise approximation (vector)
#
# Source space types (values of FIFF_MNE_SOURCE_SPACE_TYPE)
#
FIFF.FIFFV_MNE_SPACE_UNKNOWN  = -1
FIFF.FIFFV_MNE_SPACE_SURFACE  = 1
FIFF.FIFFV_MNE_SPACE_VOLUME   = 2
FIFF.FIFFV_MNE_SPACE_DISCRETE = 3
#
# Covariance matrix channel classification
#
FIFF.FIFFV_MNE_COV_CH_UNKNOWN  = -1  # No idea
FIFF.FIFFV_MNE_COV_CH_MEG_MAG  =  0  # Axial gradiometer or magnetometer [T]
FIFF.FIFFV_MNE_COV_CH_MEG_GRAD =  1  # Planar gradiometer [T/m]
FIFF.FIFFV_MNE_COV_CH_EEG      =  2  # EEG [V]
#
# Projection item kinds
#
FIFF.FIFFV_PROJ_ITEM_NONE           = 0
FIFF.FIFFV_PROJ_ITEM_FIELD          = 1
FIFF.FIFFV_PROJ_ITEM_DIP_FIX        = 2
FIFF.FIFFV_PROJ_ITEM_DIP_ROT        = 3
FIFF.FIFFV_PROJ_ITEM_HOMOG_GRAD     = 4
FIFF.FIFFV_PROJ_ITEM_HOMOG_FIELD    = 5
FIFF.FIFFV_PROJ_ITEM_EEG_AVREF      = 10  # Linear projection related to EEG average reference
FIFF.FIFFV_MNE_PROJ_ITEM_EEG_AVREF  = FIFF.FIFFV_PROJ_ITEM_EEG_AVREF  # backward compat alias
#
# Custom EEG references
#
FIFF.FIFFV_MNE_CUSTOM_REF_OFF       = 0
FIFF.FIFFV_MNE_CUSTOM_REF_ON        = 1
FIFF.FIFFV_MNE_CUSTOM_REF_CSD       = 2
#
# SSS job options
#
FIFF.FIFFV_SSS_JOB_NOTHING          = 0   # No SSS, just copy input to output
FIFF.FIFFV_SSS_JOB_CTC              = 1   # No SSS, only cross-talk correction
FIFF.FIFFV_SSS_JOB_FILTER           = 2   # Spatial maxwell filtering
FIFF.FIFFV_SSS_JOB_VIRT             = 3   # Transform data to another sensor array
FIFF.FIFFV_SSS_JOB_HEAD_POS         = 4   # Estimate head positions, no SSS
FIFF.FIFFV_SSS_JOB_MOVEC_FIT        = 5   # Estimate and compensate head movement
FIFF.FIFFV_SSS_JOB_MOVEC_QUA        = 6   # Compensate head movement from previously estimated head positions
FIFF.FIFFV_SSS_JOB_REC_ALL          = 7   # Reconstruct inside and outside signals
FIFF.FIFFV_SSS_JOB_REC_IN           = 8   # Reconstruct inside signals
FIFF.FIFFV_SSS_JOB_REC_OUT          = 9   # Reconstruct outside signals
FIFF.FIFFV_SSS_JOB_ST               = 10  # Spatio-temporal maxwell filtering
FIFF.FIFFV_SSS_JOB_TPROJ            = 11  # Temporal projection, no SSS
FIFF.FIFFV_SSS_JOB_XSSS             = 12  # Cross-validation SSS
FIFF.FIFFV_SSS_JOB_XSUB             = 13  # Cross-validation subtraction, no SSS
FIFF.FIFFV_SSS_JOB_XWAV             = 14  # Cross-validation noise waveforms
FIFF.FIFFV_SSS_JOB_NCOV             = 15  # Noise covariance estimation
FIFF.FIFFV_SSS_JOB_SCOV             = 16  # SSS sample covariance estimation
#}

#
# Additional coordinate frames
#
FIFF.FIFFV_MNE_COORD_TUFTS_EEG   =  300         # For Tufts EEG data
FIFF.FIFFV_MNE_COORD_CTF_DEVICE  = 1001         # CTF device coordinates
FIFF.FIFFV_MNE_COORD_CTF_HEAD    = 1004         # CTF head coordinates
FIFF.FIFFV_MNE_COORD_DIGITIZER   = FIFF.FIFFV_COORD_ISOTRAK # Original (Polhemus) digitizer coordinates
FIFF.FIFFV_MNE_COORD_SURFACE_RAS = FIFF.FIFFV_COORD_MRI     # The surface RAS coordinates
FIFF.FIFFV_MNE_COORD_MRI_VOXEL   = 2001         # The MRI voxel coordinates
FIFF.FIFFV_MNE_COORD_RAS         = 2002         # Surface RAS coordinates with non-zero origin
FIFF.FIFFV_MNE_COORD_MNI_TAL     = 2003         # MNI Talairach coordinates
FIFF.FIFFV_MNE_COORD_FS_TAL_GTZ  = 2004         # FreeSurfer Talairach coordinates (MNI z > 0)
FIFF.FIFFV_MNE_COORD_FS_TAL_LTZ  = 2005         # FreeSurfer Talairach coordinates (MNI z < 0)
FIFF.FIFFV_MNE_COORD_FS_TAL      = 2006         # FreeSurfer Talairach coordinates
#
# 4D and KIT use the same head coordinate system definition as CTF
#
FIFF.FIFFV_MNE_COORD_4D_HEAD     = FIFF.FIFFV_MNE_COORD_CTF_HEAD
FIFF.FIFFV_MNE_COORD_KIT_HEAD    = FIFF.FIFFV_MNE_COORD_CTF_HEAD

#
#   FWD Types
#

FWD = BunchConstNamed()

FWD.COIL_UNKNOWN                 = 0
FWD.COILC_UNKNOWN                = 0
FWD.COILC_EEG                    = 1000
FWD.COILC_MAG                    = 1
FWD.COILC_AXIAL_GRAD             = 2
FWD.COILC_PLANAR_GRAD            = 3
FWD.COILC_AXIAL_GRAD2            = 4

FWD.COIL_ACCURACY_POINT          = 0
FWD.COIL_ACCURACY_NORMAL         = 1
FWD.COIL_ACCURACY_ACCURATE       = 2

FWD.BEM_UNKNOWN                  = -1
FWD.BEM_CONSTANT_COLL            = 1
FWD.BEM_LINEAR_COLL              = 2

FWD.BEM_IP_APPROACH_LIMIT        = 0.1

FWD.BEM_LIN_FIELD_SIMPLE         = 1
FWD.BEM_LIN_FIELD_FERGUSON       = 2
FWD.BEM_LIN_FIELD_URANKAR        = 3

#
#   Data types
#
FIFF.FIFFT_VOID                  = 0
FIFF.FIFFT_BYTE                  = 1
FIFF.FIFFT_SHORT                 = 2
FIFF.FIFFT_INT                   = 3
FIFF.FIFFT_FLOAT                 = 4
FIFF.FIFFT_DOUBLE                = 5
FIFF.FIFFT_JULIAN                = 6
FIFF.FIFFT_USHORT                = 7
FIFF.FIFFT_UINT                  = 8
FIFF.FIFFT_ULONG                 = 9
FIFF.FIFFT_STRING                = 10
FIFF.FIFFT_LONG                  = 11
FIFF.FIFFT_DAU_PACK13            = 13
FIFF.FIFFT_DAU_PACK14            = 14
FIFF.FIFFT_DAU_PACK16            = 16
FIFF.FIFFT_COMPLEX_FLOAT         = 20
FIFF.FIFFT_COMPLEX_DOUBLE        = 21
FIFF.FIFFT_OLD_PACK              = 23
FIFF.FIFFT_CH_INFO_STRUCT        = 30
FIFF.FIFFT_ID_STRUCT             = 31
FIFF.FIFFT_DIR_ENTRY_STRUCT      = 32
FIFF.FIFFT_DIG_POINT_STRUCT      = 33
FIFF.FIFFT_CH_POS_STRUCT         = 34
FIFF.FIFFT_COORD_TRANS_STRUCT    = 35
FIFF.FIFFT_DIG_STRING_STRUCT     = 36
FIFF.FIFFT_STREAM_SEGMENT_STRUCT = 37
#
# Units of measurement
#
FIFF.FIFF_UNIT_NONE = -1
#
# SI base units
#
FIFF.FIFF_UNIT_UNITLESS = 0
FIFF.FIFF_UNIT_M   = 1  # meter
FIFF.FIFF_UNIT_KG  = 2  # kilogram
FIFF.FIFF_UNIT_SEC = 3  # second
FIFF.FIFF_UNIT_A   = 4  # ampere
FIFF.FIFF_UNIT_K   = 5  # Kelvin
FIFF.FIFF_UNIT_MOL = 6  # mole
#
# SI Supplementary units
#
FIFF.FIFF_UNIT_RAD = 7  # radian
FIFF.FIFF_UNIT_SR  = 8  # steradian
#
# SI base candela
#
FIFF.FIFF_UNIT_CD  = 9  # candela
#
# SI derived units
#
FIFF.FIFF_UNIT_MOL_M3 = 10  # mol/m^3
FIFF.FIFF_UNIT_HZ  = 101  # hertz
FIFF.FIFF_UNIT_N   = 102  # Newton
FIFF.FIFF_UNIT_PA  = 103  # pascal
FIFF.FIFF_UNIT_J   = 104  # joule
FIFF.FIFF_UNIT_W   = 105  # watt
FIFF.FIFF_UNIT_C   = 106  # coulomb
FIFF.FIFF_UNIT_V   = 107  # volt
FIFF.FIFF_UNIT_F   = 108  # farad
FIFF.FIFF_UNIT_OHM = 109  # ohm
FIFF.FIFF_UNIT_MHO = 110  # one per ohm
FIFF.FIFF_UNIT_WB  = 111  # weber
FIFF.FIFF_UNIT_T   = 112  # tesla
FIFF.FIFF_UNIT_H   = 113  # Henry
FIFF.FIFF_UNIT_CEL = 114  # celsius
FIFF.FIFF_UNIT_LM  = 115  # lumen
FIFF.FIFF_UNIT_LX  = 116  # lux
FIFF.FIFF_UNIT_V_M2 = 117  # V/m^2
#
# Others we need
#
FIFF.FIFF_UNIT_T_M   = 201  # T/m
FIFF.FIFF_UNIT_AM    = 202  # Am
FIFF.FIFF_UNIT_AM_M2 = 203  # Am/m^2
FIFF.FIFF_UNIT_AM_M3 = 204  # Am/m^3
#
# Multipliers
#
FIFF.FIFF_UNITM_E    = 18
FIFF.FIFF_UNITM_PET  = 15
FIFF.FIFF_UNITM_T    = 12
FIFF.FIFF_UNITM_GIG  = 9
FIFF.FIFF_UNITM_MEG  = 6
FIFF.FIFF_UNITM_K    = 3
FIFF.FIFF_UNITM_H    = 2
FIFF.FIFF_UNITM_DA   = 1
FIFF.FIFF_UNITM_NONE = 0
FIFF.FIFF_UNITM_D    = -1
FIFF.FIFF_UNITM_C    = -2
FIFF.FIFF_UNITM_M    = -3
FIFF.FIFF_UNITM_MU   = -6
FIFF.FIFF_UNITM_N    = -9
FIFF.FIFF_UNITM_P    = -12
FIFF.FIFF_UNITM_F    = -15
FIFF.FIFF_UNITM_A    = -18

#
# Coil types
#
FIFF.FIFFV_COIL_NONE                  = 0  # The location info contains no data
FIFF.FIFFV_COIL_EEG                   = 1  # EEG electrode position in r0
FIFF.FIFFV_COIL_NM_122                = 2  # Neuromag 122 coils
FIFF.FIFFV_COIL_NM_24                 = 3  # Old 24 channel system in HUT
FIFF.FIFFV_COIL_NM_MCG_AXIAL          = 4  # The axial devices in the HUCS MCG system
FIFF.FIFFV_COIL_EEG_BIPOLAR           = 5  # Bipolar EEG lead
FIFF.FIFFV_COIL_EEG_CSD               = 6  # CSD-transformed EEG lead

FIFF.FIFFV_COIL_DIPOLE             = 200  # Time-varying dipole definition
# The coil info contains dipole location (r0) and
# direction (ex)
FIFF.FIFFV_COIL_FNIRS_HBO             = 300  # fNIRS oxyhemoglobin
FIFF.FIFFV_COIL_FNIRS_HBR             = 301  # fNIRS deoxyhemoglobin
FIFF.FIFFV_COIL_FNIRS_CW_AMPLITUDE    = 302  # fNIRS continuous wave amplitude
FIFF.FIFFV_COIL_FNIRS_OD              = 303  # fNIRS optical density
<<<<<<< HEAD
FIFF.FIFFV_COIL_FNIRS_PH              = 304  # fNIRS phase of optical signal
=======
FIFF.FIFFV_COIL_FNIRS_FD_AC_AMPLITUDE = 304  # fNIRS frequency domain AC amplitude
FIFF.FIFFV_COIL_FNIRS_FD_PHASE        = 305  # fNIRS frequency domain phase
FIFF.FIFFV_COIL_FNIRS_RAW = FIFF.FIFFV_COIL_FNIRS_CW_AMPLITUDE  # old alias
>>>>>>> 992029a0

FIFF.FIFFV_COIL_MCG_42             = 1000  # For testing the MCG software

FIFF.FIFFV_COIL_POINT_MAGNETOMETER   = 2000  # Simple point magnetometer
FIFF.FIFFV_COIL_AXIAL_GRAD_5CM       = 2001  # Generic axial gradiometer

FIFF.FIFFV_COIL_VV_PLANAR_W        = 3011  # VV prototype wirewound planar sensor
FIFF.FIFFV_COIL_VV_PLANAR_T1       = 3012  # Vectorview SQ20483N planar gradiometer
FIFF.FIFFV_COIL_VV_PLANAR_T2       = 3013  # Vectorview SQ20483N-A planar gradiometer
FIFF.FIFFV_COIL_VV_PLANAR_T3       = 3014  # Vectorview SQ20950N planar gradiometer
FIFF.FIFFV_COIL_VV_PLANAR_T4       = 3015  # Vectorview planar gradiometer (MEG-MRI)
FIFF.FIFFV_COIL_VV_MAG_W           = 3021  # VV prototype wirewound magnetometer
FIFF.FIFFV_COIL_VV_MAG_T1          = 3022  # Vectorview SQ20483N magnetometer
FIFF.FIFFV_COIL_VV_MAG_T2          = 3023  # Vectorview SQ20483-A magnetometer
FIFF.FIFFV_COIL_VV_MAG_T3          = 3024  # Vectorview SQ20950N magnetometer
FIFF.FIFFV_COIL_VV_MAG_T4          = 3025  # Vectorview magnetometer (MEG-MRI)

FIFF.FIFFV_COIL_MAGNES_MAG         = 4001  # Magnes WH magnetometer
FIFF.FIFFV_COIL_MAGNES_GRAD        = 4002  # Magnes WH gradiometer
#
# Magnes reference sensors
#
FIFF.FIFFV_COIL_MAGNES_REF_MAG          = 4003
FIFF.FIFFV_COIL_MAGNES_REF_GRAD         = 4004
FIFF.FIFFV_COIL_MAGNES_OFFDIAG_REF_GRAD = 4005
FIFF.FIFFV_COIL_MAGNES_R_MAG = FIFF.FIFFV_COIL_MAGNES_REF_MAG
FIFF.FIFFV_COIL_MAGNES_R_GRAD = FIFF.FIFFV_COIL_MAGNES_REF_GRAD
FIFF.FIFFV_COIL_MAGNES_R_GRAD_OFF = FIFF.FIFFV_COIL_MAGNES_OFFDIAG_REF_GRAD

#
# CTF coil and channel types
#
FIFF.FIFFV_COIL_CTF_GRAD             = 5001
FIFF.FIFFV_COIL_CTF_REF_MAG          = 5002
FIFF.FIFFV_COIL_CTF_REF_GRAD         = 5003
FIFF.FIFFV_COIL_CTF_OFFDIAG_REF_GRAD = 5004
#
# KIT system coil types
#
FIFF.FIFFV_COIL_KIT_GRAD         = 6001
FIFF.FIFFV_COIL_KIT_REF_MAG      = 6002
#
# BabySQUID sensors
#
FIFF.FIFFV_COIL_BABY_GRAD          = 7001
#
# BabyMEG sensors
#
FIFF.FIFFV_COIL_BABY_MAG           = 7002
FIFF.FIFFV_COIL_BABY_REF_MAG       = 7003
FIFF.FIFFV_COIL_BABY_REF_MAG2      = 7004
#
# Artemis123 sensors
#
FIFF.FIFFV_COIL_ARTEMIS123_GRAD         = 7501
FIFF.FIFFV_COIL_ARTEMIS123_REF_MAG      = 7502
FIFF.FIFFV_COIL_ARTEMIS123_REF_GRAD     = 7503
#
# QuSpin sensors
#
FIFF.FIFFV_COIL_QUSPIN_ZFOPM_MAG   = 8001
FIFF.FIFFV_COIL_QUSPIN_ZFOPM_MAG2  = 8002
#
# KRISS sensors
#
FIFF.FIFFV_COIL_KRISS_GRAD         = 9001
#
# Compumedics adult/pediatric gradiometer
#
FIFF.FIFFV_COIL_COMPUMEDICS_ADULT_GRAD      = 9101
FIFF.FIFFV_COIL_COMPUMEDICS_PEDIATRIC_GRAD  = 9102

# MNE RealTime
FIFF.FIFF_MNE_RT_COMMAND           = 3700  # realtime command
FIFF.FIFF_MNE_RT_CLIENT_ID         = 3701  # realtime client

# MNE epochs bookkeeping
FIFF.FIFF_MNE_EPOCHS_SELECTION     = 3800  # the epochs selection
FIFF.FIFF_MNE_EPOCHS_DROP_LOG      = 3801  # the drop log
FIFF.FIFF_MNE_EPOCHS_REJECT_FLAT   = 3802  # rejection and flat params

# MNE annotations
FIFF.FIFFB_MNE_ANNOTATIONS         = 3810  # annotations block

# MNE Metadata Dataframes
FIFF.FIFFB_MNE_METADATA            = 3811  # metadata dataframes block<|MERGE_RESOLUTION|>--- conflicted
+++ resolved
@@ -827,13 +827,9 @@
 FIFF.FIFFV_COIL_FNIRS_HBR             = 301  # fNIRS deoxyhemoglobin
 FIFF.FIFFV_COIL_FNIRS_CW_AMPLITUDE    = 302  # fNIRS continuous wave amplitude
 FIFF.FIFFV_COIL_FNIRS_OD              = 303  # fNIRS optical density
-<<<<<<< HEAD
-FIFF.FIFFV_COIL_FNIRS_PH              = 304  # fNIRS phase of optical signal
-=======
 FIFF.FIFFV_COIL_FNIRS_FD_AC_AMPLITUDE = 304  # fNIRS frequency domain AC amplitude
 FIFF.FIFFV_COIL_FNIRS_FD_PHASE        = 305  # fNIRS frequency domain phase
 FIFF.FIFFV_COIL_FNIRS_RAW = FIFF.FIFFV_COIL_FNIRS_CW_AMPLITUDE  # old alias
->>>>>>> 992029a0
 
 FIFF.FIFFV_COIL_MCG_42             = 1000  # For testing the MCG software
 
