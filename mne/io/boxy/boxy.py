# Authors: Kyle Mathewson, Jonathan Kuziek <kuziekj@ualberta.ca>
#
# License: BSD (3-clause)

import glob as glob
import re as re
import numpy as np
import os

from ..base import BaseRaw
from ..meas_info import create_info
from ...transforms import apply_trans, get_ras_to_neuromag_trans
from ...utils import logger, verbose, fill_doc
from ...channels.montage import make_dig_montage


@fill_doc
def read_raw_boxy(fname, datatype='AC', preload=False, verbose=None):
    """Reader for a BOXY optical imaging recording.

    Parameters
    ----------
    fname : str
        Path to the BOXY data folder.
    datatype : str
        Type of data to return (AC, DC, or Ph).
    %(preload)s
    %(verbose)s

    Returns
    -------
    raw : instance of RawBOXY
        A Raw object containing BOXY data.

    See Also
    --------
    mne.io.Raw : Documentation of attribute and methods.
    """
    return RawBOXY(fname, datatype, preload, verbose)


@fill_doc
class RawBOXY(BaseRaw):
    """Raw object from a BOXY optical imaging file.

    Parameters
    ----------
    fname : str
        Path to the BOXY data folder.
    datatype : str
        Type of data to return (AC, DC, or Ph).
    %(preload)s
    %(verbose)s

    See Also
    --------
    mne.io.Raw : Documentation of attribute and methods.
    """

    @verbose
    def __init__(self, fname, datatype='AC', preload=False, verbose=None):
        logger.info('Loading %s' % fname)

        # Check if required files exist and store names for later use.
        files = dict()
        keys = ('mtg', 'elp', '*.[000-999]*')
        print(fname)
        for key in keys:
            if key == '*.[000-999]*':
                files[key] = [glob.glob('%s/*%s' % (fname, key))]
                # make sure filenames are in order
                files[key][0].sort()
            else:
                files[key] = glob.glob('%s/*%s' % (fname, key))
            if len(files[key]) != 1:
                raise RuntimeError('Expect one %s file, got %d' %
                                   (key, len(files[key]),))
            files[key] = files[key][0]

        # Determine which data type to return.
        if datatype in ['AC', 'DC', 'Ph']:
            data_types = [datatype]
        else:
            raise RuntimeError('Expect AC, DC, or Ph, got %s' % datatype)

        # Determine how many blocks we have per montage.
        blk_names = []
        mtg_names = []
        mtgs = re.findall(r'\w\.\d+', str(files['*.[000-999]*']))
        [mtg_names.append(i_mtg[0]) for i_mtg in mtgs
            if i_mtg[0] not in mtg_names]
        for i_mtg in mtg_names:
            temp = []
            [temp.append(ii_mtg[2:]) for ii_mtg in mtgs if ii_mtg[0] == i_mtg]
            blk_names.append(temp)

        # Read header file and grab some info.
        detect_num = []
        source_num = []
        aux_num = []
        ccf_ha = []
        srate = []
        start_line = []
        end_line = []
        filetype = ['parsed' for i_file in files['*.[000-999]*']]
        for file_num, i_file in enumerate(files['*.[000-999]*'], 0):
            with open(i_file, 'r') as data:
                for line_num, i_line in enumerate(data, 1):
                    if '#DATA ENDS' in i_line:
                        # Data ends just before this.
                        end_line.append(line_num - 1)
                        break
                    if 'Detector Channels' in i_line:
                        detect_num.append(int(i_line.rsplit(' ')[0]))
                    elif 'External MUX Channels' in i_line:
                        source_num.append(int(i_line.rsplit(' ')[0]))
                    elif 'Auxiliary Channels' in i_line:
                        aux_num.append(int(i_line.rsplit(' ')[0]))
                    elif 'Waveform (CCF) Frequency (Hz)' in i_line:
                        ccf_ha.append(float(i_line.rsplit(' ')[0]))
                    elif 'Update Rate (Hz)' in i_line:
                        srate.append(float(i_line.rsplit(' ')[0]))
                    elif 'Updata Rate (Hz)' in i_line:
                        srate.append(float(i_line.rsplit(' ')[0]))
                    elif '#DATA BEGINS' in i_line:
                        # Data should start a couple lines later.
                        start_line.append(line_num + 2)
                    elif 'exmux' in i_line:
                        filetype[file_num] = 'non-parsed'

        # Extract source-detectors.
        chan_num_1 = []
        chan_num_2 = []
        source_label = []
        detect_label = []
        chan_wavelength = []
        chan_modulation = []

        # Load and read each line of the .mtg file.
        with open(files['mtg'], 'r') as data:
            for line_num, i_line in enumerate(data, 1):
                if line_num == 2:
                    mtg_chan_num = [int(num) for num in i_line.split()]
                elif line_num > 2:
                    (chan1, chan2, source, detector,
                     wavelength, modulation) = i_line.split()
                    chan_num_1.append(chan1)
                    chan_num_2.append(chan2)
                    source_label.append(source)
                    detect_label.append(detector)
                    chan_wavelength.append(wavelength)
                    chan_modulation.append(modulation)

        # Read information about probe/montage/optodes.
        # A word on terminology used here:
        # Sources produce light
        # Detectors measure light
        # Sources and detectors are both called optodes
        # Each source - detector pair produces a channel
        # Channels are defined as the midpoint between source and detector

        # Load and read .elp file.
        all_labels = []
        all_coords = []
        fiducial_coords = []
        get_label = 0
        get_coords = 0

        with open(files['elp'], 'r') as data:
            for i_line in data:
                # First let's get our fiducial coordinates.
                if '%F' in i_line:
                    fiducial_coords.append(i_line.split()[1:])
                # Check where sensor info starts.
                if '//Sensor name' in i_line:
                    get_label = 1
                elif get_label == 1:
                    # Grab the part after '%N' for the label.
                    label = i_line.split()[1]
                    all_labels.append(label)
                    get_label = 0
                    get_coords = 1
                elif get_coords == 1:
                    X, Y, Z = i_line.split()
                    all_coords.append([float(X), float(Y), float(Z)])
                    get_coords = 0
        for i_index in range(3):
            fiducial_coords[i_index] = np.asarray([float(x)
                                                  for x in
                                                  fiducial_coords[i_index]])

        # Get coordinates from .elp file, for sources in .mtg file.
        source_coords = []
        for i_chan in source_label:
            if i_chan in all_labels:
                chan_index = all_labels.index(i_chan)
                source_coords.append(all_coords[chan_index])

        # get coordinates from .elp file, for detectors in .mtg file.
        detect_coords = []
        for i_chan in detect_label:
            if i_chan in all_labels:
                chan_index = all_labels.index(i_chan)
                detect_coords.append(all_coords[chan_index])

        # Generate meaningful channel names for each montage.
        unique_source_labels = []
        unique_detect_labels = []
        for mtg_num, i_mtg in enumerate(mtg_chan_num, 0):
            start = int(np.sum(mtg_chan_num[:mtg_num]))
            end = int(np.sum(mtg_chan_num[:mtg_num + 1]))
            [unique_source_labels.append(label)
                for label in source_label[start:end]
                if label not in unique_source_labels]
            [unique_detect_labels.append(label)
                for label in detect_label[start:end]
                if label not in unique_detect_labels]

        # Swap order to have lower wavelength first.
        for i_chan in range(0, len(chan_wavelength), 2):
            chan_wavelength[i_chan], chan_wavelength[i_chan + 1] = (
                chan_wavelength[i_chan + 1], chan_wavelength[i_chan])

        # Label each channel in our data.
        # Data is organised by channels x timepoint, where the first
        # 'source_num' rows correspond to the first detector, the next
        # 'source_num' rows correspond to the second detector, and so on.
        boxy_coords = []
        boxy_labels = []
        mrk_coords = []
        mrk_labels = []
        mtg_start = []
        mtg_end = []
        mtg_src_num = []
        mtg_det_num = []
        mtg_mdf = []
        blk_num = [len(blk) for blk in blk_names]
        for mtg_num, i_mtg in enumerate(mtg_chan_num, 0):
            start = int(np.sum(mtg_chan_num[:mtg_num]))
            end = int(np.sum(mtg_chan_num[:mtg_num + 1]))
            # Organise some data for each montage.
            start_blk = int(np.sum(blk_num[:mtg_num]))
            # Get stop and stop lines for each montage.
            mtg_start.append(start_line[start_blk])
            mtg_end.append(end_line[start_blk])
            # Get source and detector numbers for each montage.
            mtg_src_num.append(source_num[start_blk])
            mtg_det_num.append(detect_num[start_blk])
            # Get modulation frequency for each channel and montage.
            # Assuming modulation freq in MHz.
            mtg_mdf.append([int(chan_mdf) * 1e6 for chan_mdf
                            in chan_modulation[start:end]])
            for i_type in data_types:
                for i_coord in range(start, end):
                    boxy_coords.append(
                        np.mean(np.vstack((source_coords[i_coord],
                                           detect_coords[i_coord])),
                                axis=0).tolist() + source_coords[i_coord] +
                        detect_coords[i_coord] + [chan_wavelength[i_coord]] +
                        [0] + [0])
                    boxy_labels.append('S' + str(unique_source_labels.index(
                        source_label[i_coord]) + 1) + '_D' +
                        str(unique_detect_labels.index(detect_label[i_coord]) +
                            1) + ' ' + chan_wavelength[i_coord])

                # Add extra column for triggers.
                mrk_labels.append('Markers' + ' ' + mtg_names[mtg_num])
                mrk_coords.append(np.zeros((12,)))

        # Add triggers to the end of our data.
        boxy_labels.extend(mrk_labels)
        boxy_coords.extend(mrk_coords)

        # Convert to floats.
        boxy_coords = np.array(boxy_coords, float)
        all_coords = np.array(all_coords, float)

        # Montage only wants channel coords, so need to grab those,
        # convert to array, then make a dict with labels.
        all_chan_dict = dict(zip(all_labels, all_coords))

        my_dig_montage = make_dig_montage(ch_pos=all_chan_dict,
                                          coord_frame='unknown',
                                          nasion=fiducial_coords[0],
                                          lpa=fiducial_coords[1],
                                          rpa=fiducial_coords[2])

        # Create info structure.
        if datatype == 'Ph':
            chan_type = 'fnirs_fd_phase'
        else:
            chan_type = 'fnirs_cw_amplitude'

        ch_types = ([chan_type if i_chan < np.sum(mtg_chan_num) else 'stim'
                     for i_chan, _ in enumerate(boxy_labels)])
        info = create_info(boxy_labels, srate[0], ch_types=ch_types)

        # Add dig to info.
        info.set_montage(my_dig_montage)

        # Store channel, source, and detector locations.
        # The channel location is stored in the first 3 entries of loc.
        # The source location is stored in the second 3 entries of loc.
        # The detector location is stored in the third 3 entries of loc.
        # Also encode the light frequency in the structure.

        # These are all in actual 3d individual coordinates,
        # so let's transform them to the Neuromag head coordinate frame.
        native_head_t = get_ras_to_neuromag_trans(fiducial_coords[0],
                                                  fiducial_coords[1],
                                                  fiducial_coords[2])

        for i_chan in range(len(boxy_labels)):
            if i_chan < np.sum(mtg_chan_num):
                temp_ch_src_det = apply_trans(
                    native_head_t,
                    boxy_coords[i_chan][:9].reshape(3, 3)).ravel()
            else:
                # Don't want to transform markers.
                temp_ch_src_det = np.zeros(9,)
            # Add wavelength and placeholders.
            temp_other = np.asarray(boxy_coords[i_chan][9:], dtype=np.float64)
            info['chs'][i_chan]['loc'] = np.concatenate((temp_ch_src_det,
                                                        temp_other), axis=0)

        raw_extras = {'source_num': source_num,
                      'detect_num': detect_num,
                      'start_line': start_line,
                      'end_line': end_line,
                      'filetype': filetype,
                      'files': files,
                      'montages': mtg_names,
                      'blocks': blk_names,
                      'data_types': data_types,
                      'mtg_mdf': mtg_mdf,
                      }

        # Check data start lines.
        if len(set(start_line)) == 1:
            print('Start lines the same!')
        else:
            print('Start lines different!')

        # Check data end lines.
        if len(set(end_line)) == 1:
            print('End lines the same!')
        else:
            print('End lines different!')

        # Make sure data lengths are the same.
        data_length = ([end_line[i_line] - start_line[i_line] for i_line,
                        line_num in enumerate(start_line)])

        if len(set(data_length)) == 1:
            print('Data sizes are the same!')
        else:
            print('Data sizes are different!')

        print('Start Line: ', start_line[0])
        print('End Line: ', end_line[0])
        print('Original Difference: ', end_line[0] - start_line[0])
        first_samps = start_line[0]
        print('New first_samps: ', first_samps)
        diff = end_line[0] - (start_line[0])

        # Number if rows in data file depends on data file type.
        if filetype[0] == 'non-parsed':
            last_samps = ((diff * len(blk_names[0])) // (source_num[0]))
        elif filetype[0] == 'parsed':
            last_samps = diff * len(blk_names[0])

        # First sample is technically sample 0, not the start line in the file.
        first_samps = 0

        print('New last_samps: ', last_samps)
        print('New Difference: ', last_samps - first_samps)

        super(RawBOXY, self).__init__(
            info, preload, filenames=[fname], first_samps=[first_samps],
            last_samps=[last_samps - 1],
            raw_extras=[raw_extras], verbose=verbose)

    def _read_segment_file(self, data, idx, fi, start, stop, cals, mult):
        """Read a segment of data from a file.

        Boxy file organises data in two ways, parsed or un-parsed.
        Regardless of type, output has (n_montages x n_sources x n_detectors
        + n_marker_channels) rows, and (n_timepoints x n_blocks) columns.
        """
        import scipy.io as spio

        source_num = self._raw_extras[fi]['source_num']
        detect_num = self._raw_extras[fi]['detect_num']
        start_line = self._raw_extras[fi]['start_line']
        end_line = self._raw_extras[fi]['end_line']
        filetype = self._raw_extras[fi]['filetype']
        data_types = self._raw_extras[fi]['data_types']
        montages = self._raw_extras[fi]['montages']
        blocks = self._raw_extras[fi]['blocks']
        mtg_mdf = self._raw_extras[fi]['mtg_mdf']
        boxy_files = self._raw_extras[fi]['files']['*.[000-999]*']
        event_fname = os.path.join(self._filenames[fi], 'evt')

        # Check if event files are available.
        # Mostly for older boxy files since we'll be using the digaux channel
        # for markers in further recordings.
        try:
            event_files = dict()
            key = ('*.[000-999]*')
            print(event_fname)
            event_files[key] = [glob.glob('%s/*%s' % (event_fname, key))]
            event_files[key] = event_files[key][0]
            event_data = []

            for file_num, i_file in enumerate(event_files[key]):
                event_data.append(spio.loadmat(
                    event_files[key][file_num])['event'])
            if event_data != []:
                print('Event file found!')
            else:
                print('No event file found. Using digaux!')

        except Exception:
            print('No event file found. Using digaux!')
            pass

        # Possible detector names.
        detectors = ['A', 'B', 'C', 'D', 'E', 'F', 'G', 'H', 'I', 'J', 'K',
                     'L', 'M', 'N', 'O', 'P', 'Q', 'R', 'S', 'T', 'U', 'V',
                     'W', 'X', 'Y', 'Z']

        # Load our optical data.
        all_data = []
        all_markers = []
        for i_mtg, mtg_name in enumerate(montages):
            all_blocks = []
            block_markers = []
            for i_blk, blk_name in enumerate(blocks[i_mtg]):
                file_num = i_blk + (i_mtg * len(blocks[i_mtg]))
                boxy_file = boxy_files[file_num]
                boxy_data = []
                with open(boxy_file, 'r') as data_file:
                    for line_num, i_line in enumerate(data_file, 1):
                        if line_num == (start_line[i_blk] - 1):
                            # Grab column names.
                            col_names = np.asarray(
                                re.findall(r'\w+\-\w+|\w+\-\d+|\w+',
                                           i_line.rsplit(' ')[0]))
                        if (line_num > start_line[file_num] and
                                line_num <= end_line[file_num]):
                            boxy_data.append(i_line.rsplit(' '))

                sources = np.arange(1, source_num[file_num] + 1, 1)

                # Grab the individual data points for each column.
                boxy_data = [re.findall(r'[-+]?\d*\.?\d+', i_row[0])
                             for i_row in boxy_data]

                # Make variable to store our data as an array
                # rather than list of strings.
                boxy_length = len(col_names)
                boxy_array = np.full((len(boxy_data), boxy_length), np.nan)
                for ii, i_data in enumerate(boxy_data):
                    # Need to make sure our rows are the same length.
                    # This is done by padding the shorter ones.
                    padding = boxy_length - len(i_data)
                    boxy_array[ii] = np.pad(np.asarray(i_data, dtype=float),
                                            (0, padding), mode='empty')

                # Grab data from the other columns that aren't AC, DC, or Ph.
                meta_data = dict()
                keys = ['time', 'record', 'group', 'exmux', 'step', 'mark',
                        'flag', 'aux1', 'digaux']
                for i_detect in detectors[0:detect_num[file_num]]:
                    keys.append('bias-' + i_detect)

                # Data that isn't in our boxy file will be an empty list.
                for key in keys:
                    meta_data[key] = (boxy_array[:,
                                      np.where(col_names == key)[0][0]] if
                                      key in col_names else [])

                # Make some empty variables to store our data.
                if filetype[file_num] == 'non-parsed':
                    data_ = np.zeros(((((detect_num[file_num] *
                                        source_num[file_num]) *
                                        len(data_types))),
                                      int(len(boxy_data) /
                                          source_num[file_num])))
                elif filetype[file_num] == 'parsed':
                    data_ = np.zeros(((((detect_num[file_num] *
                                         source_num[file_num]) *
                                        len(data_types))),
                                      int(len(boxy_data))))

                # Loop through data types.
                for i_data in data_types:

                    # Loop through detectors.
                    for i_detect in detectors[0:detect_num[file_num]]:

                        # Loop through sources.
                        for i_source in sources:

                            # Determine where to store our data.
                            index_loc = (detectors.index(i_detect) *
                                         source_num[file_num] +
                                         (i_source - 1) +
                                         (data_types.index(i_data) *
                                         (source_num[file_num] *
                                          detect_num[file_num])))

                            # Need to treat our filetypes differently.
                            if filetype[file_num] == 'non-parsed':

                                # Non-parsed saves timepoints in groups and
                                # this should account for that.
                                time_points = np.arange(
                                    i_source - 1,
                                    int(meta_data['record'][-1]) *
                                    source_num[file_num],
                                    source_num[file_num])

                                # Determine which channel to
                                # look for in boxy_array.
                                channel = np.where(col_names == i_detect +
                                                   '-' + i_data)[0][0]

                                # Save our data based on data type.
                                data_[index_loc, :] = boxy_array[time_points,
                                                                 channel]

                            elif filetype[file_num] == 'parsed':

                                # Which channel to look for in boxy_array.
                                channel = np.where(col_names == i_detect +
                                                   '-' + i_data +
                                                   str(i_source))[0][0]

                                # Save our data based on data type.
                                data_[index_loc, :] = boxy_array[:, channel]
                                
                    ###need to fix the first few bad points in the recording###
                    n_bad_points = 12
                    for i_point in range(n_bad_points):
                        data_[:,i_point] = data_[:,n_bad_points] 

                    # Phase unwrapping.

                    if i_data == 'Ph':
                        print('Fixing phase wrap')
                        # Accounts for sharp, sudden changes in phase
                        # such as crossing over from 0/360 degrees.
                        # Estimate mean phase of first 50 points.
                        # If a point differs more than 90 degrees from the
                        # mean, add or subtract 360 degrees from that point.
                        for i_chan in range(np.size(data_, axis=0)):
                            if np.mean(data_[i_chan, :50]) < 180:
                                wrapped_points = data_[i_chan, :] > 270
                                data_[i_chan, wrapped_points] -= 360
                            else:
                                wrapped_points = data_[i_chan, :] < 90
                                data_[i_chan, wrapped_points] += 360

                        print('Detrending phase data')
                        # Remove trends and drifts that occur over time.
<<<<<<< HEAD
                        y = np.linspace(1, np.size(data_, axis=1),
=======
                        y = np.linspace(0, np.size(data_, axis=1) - 1,
>>>>>>> 058df18e
                                        np.size(data_, axis=1))
                        x = np.transpose(y)
                        for i_chan in range(np.size(data_, axis=0)):
                            poly_coeffs = np.polyfit(x, data_[i_chan, :], 3)
                            tmp_ph = (data_[i_chan, :] -
                                      np.polyval(poly_coeffs, x))
                            data_[i_chan, :] = tmp_ph

                        print('Removing phase mean')
                        # Subtract mean to better detect outliers using SD.

                        mrph = np.mean(data_, axis=1)
                        for i_chan in range(np.size(data_, axis=0)):
                            data_[i_chan, :] = (data_[i_chan, :] -
                                                mrph[i_chan])

                        print('Removing phase outliers')
                        # Remove data points that are larger than three SDs.
                        ph_out_thr = 3

                        # Set ddof to 1 to mimic matlab.
                        sdph = np.std(data_[:, n_bad_points - 1:], 1, ddof=1)
                        n_ph_out = np.zeros(np.size(data_, axis=0),
                                            dtype=np.int8)

                        for i_chan in range(np.size(data_, axis=0)):
                            outliers = np.where(np.abs(data_[i_chan, :]) >
                                                (ph_out_thr * sdph[i_chan]))
                            outliers = outliers[0]
                            if len(outliers) > 0:
                                if outliers[0] == 0:
                                    outliers = outliers[1:]
                                if (outliers[-1] == np.size(data_,
                                                            axis=1) - 1):
                                    outliers = outliers[:-1]
                                n_ph_out[i_chan] = int(len(outliers))
                                for i_pt in range(n_ph_out[i_chan]):
                                    j_pt = outliers[i_pt]
                                    data_[i_chan, j_pt] = (
                                        (data_[i_chan, j_pt - 1] +
                                         data_[i_chan, j_pt + 1]) / 2)
                            
                    # now let's normalise our data #
                    for i_chan in range(len(data_)):
                        if i_data == 'Ph':
                            data_[i_chan,:] = (data_[i_chan,:] - 
                                               np.mean(data_[i_chan,:]))
                        else:
                            data_[i_chan,:] = (data_[i_chan,:] /
                                               np.mean(data_[i_chan,:]) - 1)
                            
                    # Convert phase to pico seconds.
                    if i_data == 'Ph':
                        for i_chan in range(np.size(data_, axis=0)):
                            data_[i_chan, :] = ((1e12 * data_[i_chan, :]) /
                                                (360 * mtg_mdf[i_mtg][i_chan]))

                # Swap channels to match new wavelength order.
                for i_chan in range(0, len(data_), 2):
                    data_[[i_chan, i_chan + 1]] = data_[[i_chan + 1, i_chan]]

                # If there was an event file, place those events in our data.
                # If no, use digaux for our events.
                try:
                    temp_markers = np.zeros((len(data_[0, :]),))
                    for event_num, event_info in enumerate(
                            event_data[file_num]):
                        temp_markers[event_info[0] - 1] = event_info[1]
                    block_markers.append(temp_markers)
                except Exception:
                    # Add our markers to the data array based on filetype.
                    if type(meta_data['digaux']) is not list:
                        if filetype[file_num] == 'non-parsed':
                            block_markers.append(
                                meta_data['digaux']
                                [np.arange(0, len(meta_data['digaux']),
                                           source_num[file_num])])
                        elif filetype[file_num] == 'parsed':
                            block_markers.append(meta_data['digaux'])
                    else:
                        block_markers.append(np.zeros((len(data_[0, :]),)))

                # Check our markers to see if anything is actually in there.
                if (all(i_mrk == 0 for i_mrk in block_markers[i_blk]) or
                        all(i_mrk == 255 for i_mrk in block_markers[i_blk])):
                    print('No markers for montage ' + mtg_name +
                          ' and block ' + blk_name)
                else:
                    print('Found markers for montage ' + mtg_name +
                          ' and block ' + blk_name + '!')

                # Change marker for last timepoint to indicate end of block
                # We'll be using digaux to send markers, a serial port,
                # so we can send values between 1-255.
                # We'll multiply our block start/end markers by 1000 to ensure
                # we aren't within the 1-255 range.
                block_markers[i_blk][-1] = int(blk_name) * 1000

                all_blocks.append(data_)

            all_data.extend(np.hstack(all_blocks))
            all_markers.append(np.hstack(block_markers))

        # Add markers to our data.
        all_data.extend(all_markers)
        all_data = np.asarray(all_data)

        print('Blank Data shape: ', data.shape)
        print('Input Data shape: ', all_data.shape)

        # Place our data into the data object in place.
        data[:] = all_data

        return data<|MERGE_RESOLUTION|>--- conflicted
+++ resolved
@@ -564,11 +564,7 @@
 
                         print('Detrending phase data')
                         # Remove trends and drifts that occur over time.
-<<<<<<< HEAD
                         y = np.linspace(1, np.size(data_, axis=1),
-=======
-                        y = np.linspace(0, np.size(data_, axis=1) - 1,
->>>>>>> 058df18e
                                         np.size(data_, axis=1))
                         x = np.transpose(y)
                         for i_chan in range(np.size(data_, axis=0)):
