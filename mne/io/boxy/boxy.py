# Authors: Kyle Mathewson, Jonathan Kuziek <kuziekj@ualberta.ca>
#
# License: BSD (3-clause)

import glob as glob
import re as re
import numpy as np
import scipy.io as spio
import os

from ..base import BaseRaw
from ..meas_info import create_info
from ...transforms import apply_trans, get_ras_to_neuromag_trans
from ...utils import logger, verbose, fill_doc
from ...channels.montage import make_dig_montage


@fill_doc
def read_raw_boxy(fname, datatype='AC', preload=False, verbose=None):
    """Reader for a BOXY optical imaging recording.

    Parameters
    ----------
    fname : str
        Path to the BOXY data folder.
    datatype : str
        Type of data to return (AC, DC, or Ph)
    %(preload)s
    %(verbose)s

    Returns
    -------
    raw : instance of RawBOXY
        A Raw object containing BOXY data.

    See Also
    --------
    mne.io.Raw : Documentation of attribute and methods.
    """
    return RawBOXY(fname, datatype, preload, verbose)


@fill_doc
class RawBOXY(BaseRaw):
    """Raw object from a BOXY optical imaging file.

    Parameters
    ----------
    fname : str
        Path to the BOXY data folder.
    datatype : str
        Type of data to return (AC, DC, or Ph)
    %(preload)s
    %(verbose)s

    See Also
    --------
    mne.io.Raw : Documentation of attribute and methods.
    """

    @verbose
    def __init__(self, fname, datatype='AC', preload=False, verbose=None):
        logger.info('Loading %s' % fname)

        # Check if required files exist and store names for later use.
        files = dict()
        keys = ('mtg', 'elp', '*.[000-999]*')
        print(fname)
        for key in keys:
            if key == '*.[000-999]*':
                files[key] = [glob.glob('%s/*%s' % (fname, key))]
            else:
                files[key] = glob.glob('%s/*%s' % (fname, key))
            if len(files[key]) != 1:
                raise RuntimeError('Expect one %s file, got %d' %
                                   (key, len(files[key]),))
            files[key] = files[key][0]

        # Determine which data type to return.
        if datatype in ['AC', 'DC', 'Ph']:
            data_types = [datatype]
        else:
            raise RuntimeError('Expect AC, DC, or Ph, got %s' % datatype)

        # Determine how many blocks we have per montage.
        blk_names = []
        mtg_names = []
        mtgs = re.findall(r'\w\.\d+', str(files['*.[000-999]*']))
        [mtg_names.append(i_mtg[0]) for i_mtg in mtgs
            if i_mtg[0] not in mtg_names]
        for i_mtg in mtg_names:
            temp = []
            [temp.append(ii_mtg[2:]) for ii_mtg in mtgs if ii_mtg[0] == i_mtg]
            blk_names.append(temp)

        # Read header file and grab some info.
        detect_num = []
        source_num = []
        aux_num = []
        ccf_ha = []
        srate = []
        start_line = []
        end_line = []
        filetype = ['parsed' for i_file in files['*.[000-999]*']]
        for file_num, i_file in enumerate(files['*.[000-999]*'], 0):
            with open(i_file, 'r') as data:
                for line_num, i_line in enumerate(data, 1):
                    if '#DATA ENDS' in i_line:
                        # Data ends just before this.
                        end_line.append(line_num - 1)
                        break
                    if 'Detector Channels' in i_line:
                        detect_num.append(int(i_line.rsplit(' ')[0]))
                    elif 'External MUX Channels' in i_line:
                        source_num.append(int(i_line.rsplit(' ')[0]))
                    elif 'Auxiliary Channels' in i_line:
                        aux_num.append(int(i_line.rsplit(' ')[0]))
                    elif 'Waveform (CCF) Frequency (Hz)' in i_line:
                        ccf_ha.append(float(i_line.rsplit(' ')[0]))
                    elif 'Update Rate (Hz)' in i_line:
                        srate.append(float(i_line.rsplit(' ')[0]))
                    elif 'Updata Rate (Hz)' in i_line:
                        srate.append(float(i_line.rsplit(' ')[0]))
                    elif '#DATA BEGINS' in i_line:
                        # Data should start a couple lines later.
                        start_line.append(line_num + 2)
                    elif 'exmux' in i_line:
                        filetype[file_num] = 'non-parsed'

        # Extract source-detectors.
        chan_num_1 = []
        chan_num_2 = []
        source_label = []
        detect_label = []
        chan_wavelength = []
        chan_modulation = []

        # Load and read each line of the .mtg file.
        with open(files['mtg'], 'r') as data:
            for line_num, i_line in enumerate(data, 1):
                if line_num == 2:
                    mtg_chan_num = [int(num) for num in i_line.split()]
                elif line_num > 2:
                    (chan1, chan2, source, detector,
                     wavelength, modulation) = i_line.split()
                    chan_num_1.append(chan1)
                    chan_num_2.append(chan2)
                    source_label.append(source)
                    detect_label.append(detector)
                    chan_wavelength.append(wavelength)
                    chan_modulation.append(modulation)

        # Read information about probe/montage/optodes.
        # A word on terminology used here:
        # Sources produce light
        # Detectors measure light
        # Sources and detectors are both called optodes
        # Each source - detector pair produces a channel
        # Channels are defined as the midpoint between source and detector

        # Load and read .elp file.
        all_labels = []
        all_coords = []
        fiducial_coords = []
        get_label = 0
        get_coords = 0

        with open(files['elp'], 'r') as data:
            for i_line in data:
                # First let's get our fiducial coordinates.
                if '%F' in i_line:
                    fiducial_coords.append(i_line.split()[1:])
                # Check where sensor info starts.
                if '//Sensor name' in i_line:
                    get_label = 1
                elif get_label == 1:
                    # Grab the part after '%N' for the label.
                    label = i_line.split()[1]
                    all_labels.append(label)
                    get_label = 0
                    get_coords = 1
                elif get_coords == 1:
                    X, Y, Z = i_line.split()
                    all_coords.append([float(X), float(Y), float(Z)])
                    get_coords = 0
        for i_index in range(3):
            fiducial_coords[i_index] = np.asarray([float(x)
                                                  for x in
                                                  fiducial_coords[i_index]])

        # Get coordinates from .elp file, for sources in .mtg file.
        source_coords = []
        for i_chan in source_label:
            if i_chan in all_labels:
                chan_index = all_labels.index(i_chan)
                source_coords.append(all_coords[chan_index])

        # get coordinates from .elp file, for detectors in .mtg file.
        detect_coords = []
        for i_chan in detect_label:
            if i_chan in all_labels:
                chan_index = all_labels.index(i_chan)
                detect_coords.append(all_coords[chan_index])

        # Generate meaningful channel names for each montage.
        unique_source_labels = []
        unique_detect_labels = []
        for mtg_num, i_mtg in enumerate(mtg_chan_num, 0):
            start = int(np.sum(mtg_chan_num[:mtg_num]))
            end = int(np.sum(mtg_chan_num[:mtg_num + 1]))
            [unique_source_labels.append(label)
                for label in source_label[start:end]
                if label not in unique_source_labels]
            [unique_detect_labels.append(label)
                for label in detect_label[start:end]
                if label not in unique_detect_labels]

        # Swap order to have lower wavelength first.
        for i_chan in range(0, len(chan_wavelength), 2):
            chan_wavelength[i_chan], chan_wavelength[i_chan + 1] = (
                chan_wavelength[i_chan + 1], chan_wavelength[i_chan])

        # Label each channel in our data.
        # Data is organised by channels x timepoint, where the first
        # 'source_num' rows correspond to the first detector, the next
        # 'source_num' rows correspond to the second detector, and so on.
        boxy_coords = []
        boxy_labels = []
        mrk_coords = []
        mrk_labels = []
        mtg_start = []
        mtg_end = []
        mtg_src_num = []
        mtg_det_num = []
        mtg_mdf = []
        blk_num = [len(blk) for blk in blk_names]
        for mtg_num, i_mtg in enumerate(mtg_chan_num, 0):
            start = int(np.sum(mtg_chan_num[:mtg_num]))
            end = int(np.sum(mtg_chan_num[:mtg_num + 1]))
            # Organise some data for each montage.
            start_blk = int(np.sum(blk_num[:mtg_num]))
            # Get stop and stop lines for each montage.
            mtg_start.append(start_line[start_blk])
            mtg_end.append(end_line[start_blk])
            # Get source and detector numbers for each montage.
            mtg_src_num.append(source_num[start_blk])
            mtg_det_num.append(detect_num[start_blk])
            # Get modulation frequency for each channel and montage.
            # Assuming modulation freq in MHz.
            mtg_mdf.append([int(chan_mdf) * 1e6 for chan_mdf
                            in chan_modulation[start:end]])
            for i_type in data_types:
                for i_coord in range(start, end):
                    boxy_coords.append(
                        np.mean(np.vstack((source_coords[i_coord],
                                           detect_coords[i_coord])),
                                axis=0).tolist() + source_coords[i_coord] +
                        detect_coords[i_coord] + [chan_wavelength[i_coord]] +
                        [0] + [0])
                    boxy_labels.append('S' + str(unique_source_labels.index(
                        source_label[i_coord]) + 1) + '_D' +
                        str(unique_detect_labels.index(detect_label[i_coord]) +
                            1) + ' ' + chan_wavelength[i_coord])

                # Add extra column for triggers.
                mrk_labels.append('Markers' + ' ' + mtg_names[mtg_num])
                mrk_coords.append(np.zeros((12,)))

        # Add triggers to the end of our data.
        boxy_labels.extend(mrk_labels)
        boxy_coords.extend(mrk_coords)

        # Convert to floats.
        boxy_coords = np.array(boxy_coords, float)
        all_coords = np.array(all_coords, float)

        # Montage only wants channel coords, so need to grab those,
        # convert to array, then make a dict with labels.
        all_chan_dict = dict(zip(all_labels, all_coords))

        my_dig_montage = make_dig_montage(ch_pos=all_chan_dict,
                                          coord_frame='unknown',
                                          nasion=fiducial_coords[0],
                                          lpa=fiducial_coords[1],
                                          rpa=fiducial_coords[2])

        # Create info structure.
        if datatype == 'Ph':
            chan_type = 'fnirs_ph'
        else:
            chan_type = 'fnirs_raw'

        ch_types = ([chan_type if i_chan < np.sum(mtg_chan_num) else 'stim'
                     for i_chan, _ in enumerate(boxy_labels)])
        info = create_info(boxy_labels, srate[0], ch_types=ch_types)

        # Add dig to info.
        info.set_montage(my_dig_montage)

        # Store channel, source, and detector locations.
        # The channel location is stored in the first 3 entries of loc.
        # The source location is stored in the second 3 entries of loc.
        # The detector location is stored in the third 3 entries of loc.
        # Also encode the light frequency in the structure.

        # These are all in actual 3d individual coordinates,
        # so let's transform them to the Neuromag head coordinate frame.
        native_head_t = get_ras_to_neuromag_trans(fiducial_coords[0],
                                                  fiducial_coords[1],
                                                  fiducial_coords[2])

        for i_chan in range(len(boxy_labels)):
            if i_chan < np.sum(mtg_chan_num):
                temp_ch_src_det = apply_trans(
                    native_head_t,
                    boxy_coords[i_chan][:9].reshape(3, 3)).ravel()
            else:
                # Don't want to transform markers.
                temp_ch_src_det = np.zeros(9,)
            # Add wavelength and placeholders.
            temp_other = np.asarray(boxy_coords[i_chan][9:], dtype=np.float64)
            info['chs'][i_chan]['loc'] = np.concatenate((temp_ch_src_det,
                                                        temp_other), axis=0)

        raw_extras = {'source_num': source_num,
                      'detect_num': detect_num,
                      'start_line': start_line,
                      'end_line': end_line,
                      'filetype': filetype,
                      'files': files,
                      'montages': mtg_names,
                      'blocks': blk_names,
                      'data_types': data_types,
                      'mtg_mdf': mtg_mdf,
                      }

        # Check data start lines.
        if len(set(start_line)) == 1:
            print('Start lines the same!')
        else:
            print('Start lines different!')

        # Check data end lines.
        if len(set(end_line)) == 1:
            print('End lines the same!')
        else:
            print('End lines different!')

        # Make sure data lengths are the same.
        data_length = ([end_line[i_line] - start_line[i_line] for i_line,
                        line_num in enumerate(start_line)])

        if len(set(data_length)) == 1:
            print('Data sizes are the same!')
        else:
            print('Data sizes are different!')

        print('Start Line: ', start_line[0])
        print('End Line: ', end_line[0])
        print('Original Difference: ', end_line[0] - start_line[0])
        first_samps = start_line[0]
        print('New first_samps: ', first_samps)
        diff = end_line[0] - (start_line[0])

        # Number if rows in data file depends on data file type.
        if filetype[0] == 'non-parsed':
            last_samps = ((diff * len(blk_names[0])) // (source_num[0]))
        elif filetype[0] == 'parsed':
            last_samps = diff * len(blk_names[0])

        # First sample is technically sample 0, not the start line in the file.
        first_samps = 0

        print('New last_samps: ', last_samps)
        print('New Difference: ', last_samps - first_samps)

        super(RawBOXY, self).__init__(
            info, preload, filenames=[fname], first_samps=[first_samps],
            last_samps=[last_samps - 1],
            raw_extras=[raw_extras], verbose=verbose)

    def _read_segment_file(self, data, idx, fi, start, stop, cals, mult):
        """Read a segment of data from a file.

        Boxy file organises data in two ways, parsed or un-parsed.
        Regardless of type, output has (n_montages x n_sources x n_detectors
        + n_marker_channels) rows, and (n_timepoints x n_blocks) columns.
        """
        source_num = self._raw_extras[fi]['source_num']
        detect_num = self._raw_extras[fi]['detect_num']
        start_line = self._raw_extras[fi]['start_line']
        end_line = self._raw_extras[fi]['end_line']
        filetype = self._raw_extras[fi]['filetype']
        data_types = self._raw_extras[fi]['data_types']
        montages = self._raw_extras[fi]['montages']
        blocks = self._raw_extras[fi]['blocks']
        mtg_mdf = self._raw_extras[fi]['mtg_mdf']
        boxy_files = self._raw_extras[fi]['files']['*.[000-999]*']
        event_fname = os.path.join(self._filenames[fi], 'evt')

        # Check if event files are available.
        # Mostly for older boxy files since we'll be using the digaux channel
        # for markers in further recordings.
        try:
            event_files = dict()
            key = ('*.[000-999]*')
            print(event_fname)
            event_files[key] = [glob.glob('%s/*%s' % (event_fname, key))]
            event_files[key] = event_files[key][0]
            event_data = []

            for file_num, i_file in enumerate(event_files[key]):
                event_data.append(spio.loadmat(
                    event_files[key][file_num])['event'])
            if event_data != []:
                print('Event file found!')
            else:
                print('No event file found. Using digaux!')

        except Exception:
            print('No event file found. Using digaux!')
            pass

        # Possible detector names.
        detectors = ['A', 'B', 'C', 'D', 'E', 'F', 'G', 'H', 'I', 'J', 'K',
                     'L', 'M', 'N', 'O', 'P', 'Q', 'R', 'S', 'T', 'U', 'V',
                     'W', 'X', 'Y', 'Z']

        # Load our optical data.
        all_data = []
        all_markers = []
        for i_mtg, mtg_name in enumerate(montages):
            all_blocks = []
            block_markers = []
            for i_blk, blk_name in enumerate(blocks[i_mtg]):
                file_num = i_blk + (i_mtg * len(blocks[i_mtg]))
                boxy_file = boxy_files[file_num]
                boxy_data = []
                with open(boxy_file, 'r') as data_file:
                    for line_num, i_line in enumerate(data_file, 1):
                        if line_num == (start_line[i_blk] - 1):
                            # Grab column names.
                            col_names = np.asarray(
                                re.findall(r'\w+\-\w+|\w+\-\d+|\w+',
                                           i_line.rsplit(' ')[0]))
                        if (line_num > start_line[file_num] and
                                line_num <= end_line[file_num]):
                            boxy_data.append(i_line.rsplit(' '))

                sources = np.arange(1, source_num[file_num] + 1, 1)

                # Grab the individual data points for each column.
                boxy_data = [re.findall(r'[-+]?\d*\.?\d+', i_row[0])
                             for i_row in boxy_data]

                # Make variable to store our data as an array
                # rather than list of strings.
                boxy_length = len(col_names)
                boxy_array = np.full((len(boxy_data), boxy_length), np.nan)
                for ii, i_data in enumerate(boxy_data):
                    # Need to make sure our rows are the same length.
                    # This is done by padding the shorter ones.
                    padding = boxy_length - len(i_data)
                    boxy_array[ii] = np.pad(np.asarray(i_data, dtype=float),
                                            (0, padding), mode='empty')

                # Grab data from the other columns that aren't AC, DC, or Ph.
                meta_data = dict()
                keys = ['time', 'record', 'group', 'exmux', 'step', 'mark',
                        'flag', 'aux1', 'digaux']
                for i_detect in detectors[0:detect_num[file_num]]:
                    keys.append('bias-' + i_detect)

                # Data that isn't in our boxy file will be an empty list.
                for key in keys:
                    meta_data[key] = (boxy_array[:,
                                      np.where(col_names == key)[0][0]] if
                                      key in col_names else [])

                # Make some empty variables to store our data.
                if filetype[file_num] == 'non-parsed':
                    data_ = np.zeros(((((detect_num[file_num] *
                                        source_num[file_num]) *
                                        len(data_types))),
                                      int(len(boxy_data) /
                                          source_num[file_num])))
                elif filetype[file_num] == 'parsed':
                    data_ = np.zeros(((((detect_num[file_num] *
                                         source_num[file_num]) *
                                        len(data_types))),
                                      int(len(boxy_data))))

                # Loop through data types.
                for i_data in data_types:

                    # Loop through detectors.
                    for i_detect in detectors[0:detect_num[file_num]]:

                        # Loop through sources.
                        for i_source in sources:

                            # Determine where to store our data.
                            index_loc = (detectors.index(i_detect) *
                                         source_num[file_num] +
                                         (i_source - 1) +
                                         (data_types.index(i_data) *
                                         (source_num[file_num] *
                                          detect_num[file_num])))

                            # Need to treat our filetypes differently.
                            if filetype[file_num] == 'non-parsed':

                                # Non-parsed saves timepoints in groups and
                                # this should account for that.
                                time_points = np.arange(
                                    i_source - 1,
                                    int(meta_data['record'][-1]) *
                                    source_num[file_num],
                                    source_num[file_num])

                                # Determine which channel to
                                # look for in boxy_array.
                                channel = np.where(col_names == i_detect +
                                                   '-' + i_data)[0][0]

                                # Save our data based on data type.
                                data_[index_loc, :] = boxy_array[time_points,
                                                                 channel]

                            elif filetype[file_num] == 'parsed':

                                # Which channel to look for in boxy_array.
                                channel = np.where(col_names == i_detect +
                                                   '-' + i_data +
                                                   str(i_source))[0][0]

                                # Save our data based on data type.
                                data_[index_loc, :] = boxy_array[:, channel]

                    # Phase unwrapping.
                    if i_data == 'Ph':
                        print('Fixing phase wrap')
                        # Accounts for sharp, sudden changes in phase
                        # such as crossing over from 0/360 degrees.
                        # Estimate mean phase of first 50 points.
                        # If a point differs more than 90 degrees from the
                        # mean, add or subtract 360 degress from that point.
                        for i_chan in range(np.size(data_, axis=0)):
                            if np.mean(data_[i_chan, :50]) < 180:
                                wrapped_points = data_[i_chan, :] > 270
                                data_[i_chan, wrapped_points] -= 360
                            else:
                                wrapped_points = data_[i_chan, :] < 90
                                data_[i_chan, wrapped_points] += 360

                        print('Detrending phase data')
                        # Remove trends and drifts that occur over time.
                        y = np.linspace(0, np.size(data_, axis=1) - 1,
                                        np.size(data_, axis=1))
                        x = np.transpose(y)
                        for i_chan in range(np.size(data_, axis=0)):
                            poly_coeffs = np.polyfit(x, data_[i_chan, :], 3)
                            tmp_ph = (data_[i_chan, :] -
                                      np.polyval(poly_coeffs, x))
                            data_[i_chan, :] = tmp_ph

                        print('Removing phase mean')
                        # Subtract mean to better detect outliers using SD.

                        mrph = np.mean(data_, axis=1)
                        for i_chan in range(np.size(data_, axis=0)):
                            data_[i_chan, :] = (data_[i_chan, :] -
                                                mrph[i_chan])

                        print('Removing phase outliers')
                        # Remove data points that are larger than three SDs.
                        ph_out_thr = 3

                        # Set ddof to 1 to mimic matlab.
                        sdph = np.std(data_, 1, ddof=1)
                        n_ph_out = np.zeros(np.size(data_, axis=0),
                                            dtype=np.int8)

                        for i_chan in range(np.size(data_, axis=0)):
                            outliers = np.where(np.abs(data_[i_chan, :]) >
                                                (ph_out_thr * sdph[i_chan]))
                            outliers = outliers[0]
                            if len(outliers) > 0:
                                if outliers[0] == 0:
                                    outliers = outliers[1:]
                                if len(outliers) > 0:
                                    if (outliers[-1] == np.size(data_,
                                                                axis=1) - 1):
                                        outliers = outliers[:-1]
                                    n_ph_out[i_chan] = int(len(outliers))
                                    for i_pt in range(n_ph_out[i_chan]):
                                        j_pt = outliers[i_pt]
                                        data_[i_chan, j_pt] = (
<<<<<<< HEAD
                                            (data_[i_chan, j_pt - 1]
                                             + data_[i_chan, j_pt + 1]) / 2)

                        # Convert phase to pico seconds.
                        for i_chan in range(np.size(data_, axis=0)):
                            data_[i_chan, :] = ((1e12 * data_[i_chan, :])
                                                / (360
                                                   * mtg_mdf[i_mtg][i_chan]))
=======
                                            (data_[i_chan, j_pt - 1] +
                                             data_[i_chan, j_pt + 1]) / 2)

                        # Convert phase to pico seconds.
                        for i_chan in range(np.size(data_, axis=0)):
                            data_[i_chan, :] = ((1e12 * data_[i_chan, :]) /
                                                (360 * mtg_mdf[i_mtg][i_chan]))
>>>>>>> 8e5dddd1

                # Swap channels to match new wavelength order.
                for i_chan in range(0, len(data_), 2):
                    data_[[i_chan, i_chan + 1]] = data_[[i_chan + 1, i_chan]]

                # If there was an event file, place those events in our data.
                # If no, use digaux for our events.
                try:
                    temp_markers = np.zeros((len(data_[0, :]),))
                    for event_num, event_info in enumerate(
                            event_data[file_num]):
                        temp_markers[event_info[0] - 1] = event_info[1]
                    block_markers.append(temp_markers)
                except Exception:
                    # Add our markers to the data array based on filetype.
                    if type(meta_data['digaux']) is not list:
                        if filetype[file_num] == 'non-parsed':
                            block_markers.append(
                                meta_data['digaux']
                                [np.arange(0, len(meta_data['digaux']),
                                           source_num[file_num])])
                        elif filetype[file_num] == 'parsed':
                            block_markers.append(meta_data['digaux'])
                    else:
                        block_markers.append(np.zeros((len(data_[0, :]),)))

                # Check our markers to see if anything is actually in there.
                if (all(i_mrk == 0 for i_mrk in block_markers[i_blk]) or
                        all(i_mrk == 255 for i_mrk in block_markers[i_blk])):
                    print('No markers for montage ' + mtg_name +
                          ' and block ' + blk_name)
                else:
                    print('Found markers for montage ' + mtg_name +
                          ' and block ' + blk_name + '!')

                # Change marker for last timepoint to indicate end of block
                # We'll be using digaux to send markers, a serial port,
                # so we can send values between 1-255.
                # We'll multiply our block start/end markers by 1000 to ensure
                # we aren't within the 1-255 range.
                block_markers[i_blk][-1] = int(blk_name) * 1000

                all_blocks.append(data_)

            all_data.extend(np.hstack(all_blocks))
            all_markers.append(np.hstack(block_markers))

        # Add markers to our data.
        all_data.extend(all_markers)
        all_data = np.asarray(all_data)

        print('Blank Data shape: ', data.shape)
        print('Input Data shape: ', all_data.shape)

        # Place our data into the data object in place.
        data[:] = all_data

        return data<|MERGE_RESOLUTION|>--- conflicted
+++ resolved
@@ -596,7 +596,6 @@
                                     for i_pt in range(n_ph_out[i_chan]):
                                         j_pt = outliers[i_pt]
                                         data_[i_chan, j_pt] = (
-<<<<<<< HEAD
                                             (data_[i_chan, j_pt - 1]
                                              + data_[i_chan, j_pt + 1]) / 2)
 
@@ -605,15 +604,6 @@
                             data_[i_chan, :] = ((1e12 * data_[i_chan, :])
                                                 / (360
                                                    * mtg_mdf[i_mtg][i_chan]))
-=======
-                                            (data_[i_chan, j_pt - 1] +
-                                             data_[i_chan, j_pt + 1]) / 2)
-
-                        # Convert phase to pico seconds.
-                        for i_chan in range(np.size(data_, axis=0)):
-                            data_[i_chan, :] = ((1e12 * data_[i_chan, :]) /
-                                                (360 * mtg_mdf[i_mtg][i_chan]))
->>>>>>> 8e5dddd1
 
                 # Swap channels to match new wavelength order.
                 for i_chan in range(0, len(data_), 2):
